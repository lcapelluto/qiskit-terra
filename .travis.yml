--- conflicted
+++ resolved
@@ -64,16 +64,10 @@
     if [ ${TRAVIS_OS_NAME} = "osx" ]; then
       brew install gcc@6
       brew link --overwrite gcc@6
-<<<<<<< HEAD
-      brew install freetype pkg-config
-      virtualenv env -p python3
-      source env/bin/activate
-=======
       brew upgrade pyenv || brew install pyenv
       pyenv install 3.6.5
       ~/.pyenv/versions/3.6.5/bin/python -m venv venv
       source venv/bin/activate
->>>>>>> 60032dd0
     fi
 
 stage_linux_no_compile: &stage_linux_no_compile
