--- conflicted
+++ resolved
@@ -17,12 +17,9 @@
 
 ### Removed
 
-<<<<<<< HEAD
 -   Removed `DeviceSpecification` in favor of `PulseChannelSpec`. (\#3033)
-=======
 -   Removed deprecated `ops.py` from pulse. Use `Schedule` and `Instruction`
     methods directly.
->>>>>>> c20eb51b
 
 ## [0.9.0] - 2019-08-22
 
