--- conflicted
+++ resolved
@@ -20,11 +20,8 @@
                          PulseQobjInstruction, PulseQobjExperimentConfig,
                          PulseQobjExperiment, PulseQobjConfig, PulseLibraryItem)
 from qiskit.qobj.converters import InstructionToQobjConverter, LoConfigConverter
-<<<<<<< HEAD
 from qiskit.qobj.converters.pulse_instruction import ParametricPulseShapes
-=======
 from qiskit.qobj.utils import MeasLevel, MeasReturnType
->>>>>>> 26283346
 
 
 def assemble_schedules(schedules, qobj_id, qobj_header, run_config):
