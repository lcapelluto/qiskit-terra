# -*- coding: utf-8 -*-

# This code is part of Qiskit.
#
# (C) Copyright IBM 2017, 2019.
#
# This code is licensed under the Apache License, Version 2.0. You may
# obtain a copy of this license in the LICENSE.txt file in the root directory
# of this source tree or at http://www.apache.org/licenses/LICENSE-2.0.
#
# Any modifications or derivative works of this code must retain this
# copyright notice, and modified files need to carry a notice indicating
# that they have been altered from the originals.

"""Assemble function for converting a list of circuits into a qobj."""
from collections import defaultdict
from typing import Any, Dict, List, Tuple
import hashlib

from qiskit import qobj, pulse
from qiskit.assembler.run_config import RunConfig
from qiskit.exceptions import QiskitError
<<<<<<< HEAD
from qiskit.pulse import Schedule, Acquire, Delay, Play, reschedule
from qiskit.pulse.pulse_lib import ParametricPulse, Waveform
from qiskit.pulse.commands import (Command, PulseInstruction, AcquireInstruction,
                                   DelayInstruction, ParametricInstruction)
from qiskit.qobj import (PulseQobj, QobjHeader, QobjExperimentHeader,
                         PulseQobjInstruction, PulseQobjExperimentConfig,
                         PulseQobjExperiment, PulseQobjConfig, PulseLibraryItem)
from qiskit.qobj.converters import InstructionToQobjConverter, LoConfigConverter
=======
from qiskit.pulse import instructions, transforms, pulse_lib, commands
from qiskit.qobj import utils as qobj_utils, converters
>>>>>>> 34a7c4ce
from qiskit.qobj.converters.pulse_instruction import ParametricPulseShapes


def assemble_schedules(schedules: List[pulse.Schedule],
                       qobj_id: int,
                       qobj_header: qobj.QobjHeader,
                       run_config: RunConfig) -> qobj.PulseQobj:
    """Assembles a list of schedules into a qobj that can be run on the backend.

    Args:
        schedules: Schedules to assemble.
        qobj_id: Identifier for the generated qobj.
        qobj_header: Header to pass to the results.
        run_config: Configuration of the runtime environment.

    Returns:
        The Qobj to be run on the backends.

    Raises:
        QiskitError: when frequency settings are not supplied.
    """
    if not hasattr(run_config, 'qubit_lo_freq'):
        raise QiskitError('qubit_lo_freq must be supplied.')
    if not hasattr(run_config, 'meas_lo_freq'):
        raise QiskitError('meas_lo_freq must be supplied.')

    lo_converter = converters.LoConfigConverter(qobj.PulseQobjExperimentConfig,
                                                **run_config.to_dict())
    experiments, experiment_config = _assemble_experiments(schedules,
                                                           lo_converter,
                                                           run_config)
    qobj_config = _assemble_config(lo_converter, experiment_config, run_config)

    return qobj.PulseQobj(experiments=experiments,
                          qobj_id=qobj_id,
                          header=qobj_header,
                          config=qobj_config)


def _assemble_experiments(
        schedules: List[pulse.Schedule],
        lo_converter: converters.LoConfigConverter,
        run_config: RunConfig
) -> Tuple[List[qobj.PulseQobjExperiment], Dict[str, Any]]:
    """Assembles a list of schedules into PulseQobjExperiments, and returns related metadata that
    will be assembled into the Qobj configuration.

    Args:
        schedules: Schedules to assemble.
        lo_converter: The configured frequency converter and validator.
        run_config: Configuration of the runtime environment.

    Returns:
        The list of assembled experiments, and the dictionary of related experiment config.

    Raises:
        QiskitError: when frequency settings are not compatible with the experiments.
    """
    freq_configs = [lo_converter(lo_dict) for lo_dict in getattr(run_config, 'schedule_los', [])]

    if len(schedules) > 1 and len(freq_configs) not in [0, 1, len(schedules)]:
        raise QiskitError('Invalid frequency setting is specified. If the frequency is specified, '
                          'it should be configured the same for all schedules, configured for each '
                          'schedule, or a list of frequencies should be provided for a single '
                          'frequency sweep schedule.')

    instruction_converter = getattr(run_config,
                                    'instruction_converter',
                                    converters.InstructionToQobjConverter)
    instruction_converter = instruction_converter(qobj.PulseQobjInstruction,
                                                  **run_config.to_dict())
    compressed_schedules = transforms.compress_pulses(schedules)

    user_pulselib = {}
    experiments = []
    for idx, schedule in enumerate(compressed_schedules):
        qobj_instructions, max_memory_slot = _assemble_instructions(
            schedule,
            instruction_converter,
            run_config,
            user_pulselib)

        # TODO: add other experimental header items (see circuit assembler)
        qobj_experiment_header = qobj.QobjExperimentHeader(
            memory_slots=max_memory_slot + 1,  # Memory slots are 0 indexed
            name=schedule.name or 'Experiment-%d' % idx)

        experiment = qobj.PulseQobjExperiment(
            header=qobj_experiment_header,
            instructions=qobj_instructions)
        if freq_configs:
            # This handles the cases where one frequency setting applies to all experiments and
            # where each experiment has a different frequency
            freq_idx = idx if len(freq_configs) != 1 else 0
            experiment.config = freq_configs[freq_idx]

        experiments.append(experiment)

    # Frequency sweep
    if freq_configs and len(experiments) == 1:
        experiment = experiments[0]
        experiments = []
        for freq_config in freq_configs:
            experiments.append(qobj.PulseQobjExperiment(
                header=experiment.header,
                instructions=experiment.instructions,
                config=freq_config))

    # Top level Qobj configuration
    experiment_config = {
        'pulse_library': [qobj.PulseLibraryItem(name=name, samples=samples)
                          for name, samples in user_pulselib.items()],
        'memory_slots': max([exp.header.memory_slots for exp in experiments])
    }

    return experiments, experiment_config


def _assemble_instructions(
        schedule: pulse.Schedule,
        instruction_converter: converters.InstructionToQobjConverter,
        run_config: RunConfig,
        user_pulselib: Dict[str, commands.Command]
) -> Tuple[List[qobj.PulseQobjInstruction], int]:
    """Assembles the instructions in a schedule into a list of PulseQobjInstructions and returns
    related metadata that will be assembled into the Qobj configuration. Lookup table for
    pulses defined in all experiments are registered in ``user_pulselib``. This object should be
    mutable python dictionary so that items are properly updated after each instruction assemble.
    The dictionary is not returned to avoid redundancy.

    Args:
        schedule: Schedule to assemble.
        instruction_converter: A converter instance which can convert PulseInstructions to
                               PulseQobjInstructions.
        run_config: Configuration of the runtime environment.
        user_pulselib: User pulse library from previous schedule.

    Returns:
        A list of converted instructions, the user pulse library dictionary (from pulse name to
        pulse command), and the maximum number of readout memory slots used by this Schedule.
    """
    max_memory_slot = 0
    qobj_instructions = []

    acquire_instruction_map = defaultdict(list)
    for time, instruction in schedule.instructions:

        if isinstance(instruction, commands.ParametricInstruction):  # deprecated
            instruction = instructions.Play(instruction.command,
                                            instruction.channels[0],
                                            name=instruction.name)

        if (isinstance(instruction, instructions.Play) and
                isinstance(instruction.pulse, pulse_lib.ParametricPulse)):
            pulse_shape = ParametricPulseShapes(type(instruction.pulse)).name
            if pulse_shape not in run_config.parametric_pulses:
<<<<<<< HEAD
                instruction = Play(instruction.pulse.get_sample_pulse(),
                                   instruction.channel,
                                   name=instruction.name)

        if isinstance(instruction, PulseInstruction):  # deprecated
            instruction = Play(Waveform(name=name, samples=instruction.command.samples),
                               instruction.channels[0], name=name)

        if isinstance(instruction, Play) and isinstance(instruction.pulse, (SamplePulse, Waveform)):
            name = hashlib.sha256(instruction.pulse.samples).hexdigest()
            instruction = Play(Waveform(name=name, samples=instruction.pulse.samples),
                               channel=instruction.channel,
                               name=name)
=======
                instruction = instructions.Play(instruction.pulse.get_sample_pulse(),
                                                instruction.channel,
                                                name=instruction.name)

        if isinstance(instruction, commands.PulseInstruction):  # deprecated
            name = instruction.command.name
            instruction = instructions.Play(
                pulse_lib.SamplePulse(name=name, samples=instruction.command.samples),
                instruction.channels[0], name=name)

        if (isinstance(instruction, instructions.Play) and
                isinstance(instruction.pulse, pulse_lib.SamplePulse)):
            name = hashlib.sha256(instruction.pulse.samples).hexdigest()
            instruction = instructions.Play(
                pulse_lib.SamplePulse(name=name, samples=instruction.pulse.samples),
                channel=instruction.channel,
                name=name)
>>>>>>> 34a7c4ce
            user_pulselib[name] = instruction.pulse.samples

        if isinstance(instruction, (commands.AcquireInstruction, instructions.Acquire)):
            if instruction.mem_slot:
                max_memory_slot = max(max_memory_slot, instruction.mem_slot.index)
            # Acquires have a single AcquireChannel per inst, but we have to bundle them
            # together into the Qobj as one instruction with many channels
            acquire_instruction_map[(time, instruction.command)].append(instruction)
            continue

        if isinstance(instruction, (commands.DelayInstruction,
                                    instructions.Delay,
                                    instructions.Directive)):
            # delay instructions are ignored as timing is explicit within qobj
            continue

        qobj_instructions.append(instruction_converter(time, instruction))

    if acquire_instruction_map:
        if hasattr(run_config, 'meas_map'):
            _validate_meas_map(acquire_instruction_map, run_config.meas_map)
        for (time, _), instrs in acquire_instruction_map.items():
            qubits, mem_slots, reg_slots = _bundle_channel_indices(instrs)
            qobj_instructions.append(
                instruction_converter.convert_single_acquires(
                    time, instrs[0],
                    qubits=qubits, memory_slot=mem_slots, register_slot=reg_slots))

    return qobj_instructions, max_memory_slot


def _validate_meas_map(instruction_map: Dict[Tuple[int, instructions.Acquire],
                                             List[commands.AcquireInstruction]],
                       meas_map: List[List[int]]) -> None:
    """Validate all qubits tied in ``meas_map`` are to be acquired.

    Args:
        instruction_map: A dictionary grouping AcquireInstructions according to their start time
                         and the command features (notably, their duration).
        meas_map: List of groups of qubits that must be acquired together.

    Raises:
        QiskitError: If the instructions do not satisfy the measurement map.
    """
    meas_map_sets = [set(m) for m in meas_map]

    # Check each acquisition time individually
    for _, instrs in instruction_map.items():
        measured_qubits = set()
        for inst in instrs:
            measured_qubits.add(inst.channel.index)

        for meas_set in meas_map_sets:
            intersection = measured_qubits.intersection(meas_set)
            if intersection and intersection != meas_set:
                raise QiskitError('Qubits to be acquired: {0} do not satisfy required qubits '
                                  'in measurement map: {1}'.format(measured_qubits, meas_set))


def _bundle_channel_indices(
        instrs: List[commands.AcquireInstruction]
) -> Tuple[List[int], List[int], List[int]]:
    """From the list of AcquireInstructions, bundle the indices of the acquire channels,
    memory slots, and register slots into a 3-tuple of lists.

    Args:
        instrs: A list of AcquireInstructions to be bundled.

    Returns:
        The qubit indices, the memory slot indices, and register slot indices from instructions.
    """
    qubits = []
    mem_slots = []
    reg_slots = []
    for inst in instrs:
        qubits.append(inst.channel.index)
        if inst.mem_slot:
            mem_slots.append(inst.mem_slot.index)
        if inst.reg_slot:
            reg_slots.append(inst.reg_slot.index)
    return qubits, mem_slots, reg_slots


def _assemble_config(lo_converter: converters.LoConfigConverter,
                     experiment_config: Dict[str, Any],
                     run_config: RunConfig) -> qobj.PulseQobjConfig:
    """Assembles the QobjConfiguration from experimental config and runtime config.

    Args:
        lo_converter: The configured frequency converter and validator.
        experiment_config: Schedules to assemble.
        run_config: Configuration of the runtime environment.

    Returns:
        The assembled PulseQobjConfig.
    """
    qobj_config = run_config.to_dict()
    qobj_config.update(experiment_config)

    # Run config not needed in qobj config
    qobj_config.pop('meas_map', None)
    qobj_config.pop('qubit_lo_range', None)
    qobj_config.pop('meas_lo_range', None)

    # convert enums to serialized values
    meas_return = qobj_config.get('meas_return', 'avg')
    if isinstance(meas_return, qobj_utils.MeasReturnType):
        qobj_config['meas_return'] = meas_return.value

    meas_level = qobj_config.get('meas_level', 2)
    if isinstance(meas_level, qobj_utils.MeasLevel):
        qobj_config['meas_level'] = meas_level.value

    # convert lo frequencies to Hz
    qobj_config['qubit_lo_freq'] = [freq / 1e9 for freq in qobj_config['qubit_lo_freq']]
    qobj_config['meas_lo_freq'] = [freq / 1e9 for freq in qobj_config['meas_lo_freq']]

    # frequency sweep config
    schedule_los = qobj_config.pop('schedule_los', [])
    if len(schedule_los) == 1:
        lo_dict = schedule_los[0]
        q_los = lo_converter.get_qubit_los(lo_dict)
        # Hz -> GHz
        if q_los:
            qobj_config['qubit_lo_freq'] = [freq / 1e9 for freq in q_los]
        m_los = lo_converter.get_meas_los(lo_dict)
        if m_los:
            qobj_config['meas_lo_freq'] = [freq / 1e9 for freq in m_los]

    return qobj.PulseQobjConfig(**qobj_config)<|MERGE_RESOLUTION|>--- conflicted
+++ resolved
@@ -20,19 +20,8 @@
 from qiskit import qobj, pulse
 from qiskit.assembler.run_config import RunConfig
 from qiskit.exceptions import QiskitError
-<<<<<<< HEAD
-from qiskit.pulse import Schedule, Acquire, Delay, Play, reschedule
-from qiskit.pulse.pulse_lib import ParametricPulse, Waveform
-from qiskit.pulse.commands import (Command, PulseInstruction, AcquireInstruction,
-                                   DelayInstruction, ParametricInstruction)
-from qiskit.qobj import (PulseQobj, QobjHeader, QobjExperimentHeader,
-                         PulseQobjInstruction, PulseQobjExperimentConfig,
-                         PulseQobjExperiment, PulseQobjConfig, PulseLibraryItem)
-from qiskit.qobj.converters import InstructionToQobjConverter, LoConfigConverter
-=======
 from qiskit.pulse import instructions, transforms, pulse_lib, commands
 from qiskit.qobj import utils as qobj_utils, converters
->>>>>>> 34a7c4ce
 from qiskit.qobj.converters.pulse_instruction import ParametricPulseShapes
 
 
@@ -189,21 +178,6 @@
                 isinstance(instruction.pulse, pulse_lib.ParametricPulse)):
             pulse_shape = ParametricPulseShapes(type(instruction.pulse)).name
             if pulse_shape not in run_config.parametric_pulses:
-<<<<<<< HEAD
-                instruction = Play(instruction.pulse.get_sample_pulse(),
-                                   instruction.channel,
-                                   name=instruction.name)
-
-        if isinstance(instruction, PulseInstruction):  # deprecated
-            instruction = Play(Waveform(name=name, samples=instruction.command.samples),
-                               instruction.channels[0], name=name)
-
-        if isinstance(instruction, Play) and isinstance(instruction.pulse, (SamplePulse, Waveform)):
-            name = hashlib.sha256(instruction.pulse.samples).hexdigest()
-            instruction = Play(Waveform(name=name, samples=instruction.pulse.samples),
-                               channel=instruction.channel,
-                               name=name)
-=======
                 instruction = instructions.Play(instruction.pulse.get_sample_pulse(),
                                                 instruction.channel,
                                                 name=instruction.name)
@@ -211,17 +185,16 @@
         if isinstance(instruction, commands.PulseInstruction):  # deprecated
             name = instruction.command.name
             instruction = instructions.Play(
-                pulse_lib.SamplePulse(name=name, samples=instruction.command.samples),
+                pulse_lib.Waveform(name=name, samples=instruction.command.samples),
                 instruction.channels[0], name=name)
 
         if (isinstance(instruction, instructions.Play) and
-                isinstance(instruction.pulse, pulse_lib.SamplePulse)):
+                isinstance(instruction.pulse, (pulse_lib.SamplePulse, pulse_lib.Waveform))):
             name = hashlib.sha256(instruction.pulse.samples).hexdigest()
             instruction = instructions.Play(
-                pulse_lib.SamplePulse(name=name, samples=instruction.pulse.samples),
+                pulse_lib.Waveform(name=name, samples=instruction.pulse.samples),
                 channel=instruction.channel,
                 name=name)
->>>>>>> 34a7c4ce
             user_pulselib[name] = instruction.pulse.samples
 
         if isinstance(instruction, (commands.AcquireInstruction, instructions.Acquire)):
