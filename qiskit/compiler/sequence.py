# -*- coding: utf-8 -*-

# This code is part of Qiskit.
#
# (C) Copyright IBM 2020.
#
# This code is licensed under the Apache License, Version 2.0. You may
# obtain a copy of this license in the LICENSE.txt file in the root directory
# of this source tree or at http://www.apache.org/licenses/LICENSE-2.0.
#
# Any modifications or derivative works of this code must retain this
# copyright notice, and modified files need to carry a notice indicating
# that they have been altered from the originals.

"""
TODO: TO be filled.
"""
from typing import List, Optional, Union

from qiskit.circuit.quantumcircuit import QuantumCircuit
from qiskit.providers import BaseBackend
from qiskit.pulse import InstructionScheduleMap, Schedule

from qiskit.compiler.schedule import schedule


def sequence(scheduled_circuits: Union[QuantumCircuit, List[QuantumCircuit]],
             backend: Optional[BaseBackend] = None,
             inst_map: Optional[InstructionScheduleMap] = None,
             meas_map: Optional[List[List[int]]] = None,
             dt: Optional[float] = None) -> Union[Schedule, List[Schedule]]:
    """
    Schedule a scheduled circuit to a pulse ``Schedule``, using the backend.

    Args:
        scheduled_circuits: The scheduled quantum circuit or circuits to translate
        backend: A backend instance, which contains hardware-specific data required for scheduling
        inst_map: Mapping of circuit operations to pulse schedules. If ``None``, defaults to the
                  ``backend``\'s ``instruction_schedule_map``
        meas_map: List of sets of qubits that must be measured together. If ``None``, defaults to
                  the ``backend``\'s ``meas_map``
        dt: For scheduled circuits which contain time information, dt is required. If not provided,
            it will be obtained from the backend configuration

    Returns:
        A pulse ``Schedule`` that implements the input circuit
    """
<<<<<<< HEAD
    if inst_map is None:
        if backend is None:
            raise QiskitError("Must supply either a backend or InstructionScheduleMap for "
                              "scheduling passes.")
        inst_map = backend.defaults().instruction_schedule_map
    if meas_map is None:
        if backend is None:
            raise QiskitError("Must supply either a backend or a meas_map for scheduling passes.")
        meas_map = backend.configuration().meas_map
    if dt is None:
        if backend is None:
            raise QiskitError("Must supply either a backend or the value of dt.")
        dt = backend.configuration().dt

    schedule_config = ScheduleConfig(inst_map=inst_map, meas_map=meas_map, dt=dt)
    circuits = scheduled_circuits if isinstance(scheduled_circuits, list) else [scheduled_circuits]
    schedules = [_sequence(circuit, schedule_config) for circuit in circuits]
    return schedules[0] if len(schedules) == 1 else schedules


def _sequence(scheduled_circuit: QuantumCircuit, schedule_config: ScheduleConfig) -> Schedule:
    """
    Return the pulse Schedule which implements the input circuit using an "as soon as possible"
    (asap) scheduling policy.

    Circuit instructions are first each mapped to equivalent pulse
    Schedules according to the command definition given by the schedule_config.

    Args:
        scheduled_circuit: The scheduled quantum circuit to translate.
        schedule_config: Backend specific parameters used for building the Schedule.

    Returns:
        A schedule corresponding to the input ``circuit``.
    """
    # trace start times
    qubit_time_available = defaultdict(int)
    start_times = []
    for inst, qubits, _ in scheduled_circuit.data:
        start_time = qubit_time_available[qubits[0]]
        for q in qubits:
            if qubit_time_available[q] != start_time:
                raise Exception("Bug in scheduling pass.")

        start_times.append(start_time)
        for q in qubits:
            qubit_time_available[q] += inst.duration

    circ_pulse_defs = translate_gates_to_pulse_defs(scheduled_circuit, schedule_config)
    timed_schedules = [(time, cpd.schedule) for time, cpd in zip(start_times, circ_pulse_defs)
                       if not isinstance(cpd.schedule, Barrier)]
    # for time, sched in timed_schedules:
    #     print(time, sched.name, sched.duration, sched.channels)
    sched = Schedule(*timed_schedules, name=scheduled_circuit.name)
    assert(sched.duration == scheduled_circuit.duration)
    return pad(sched)
=======
    return schedule(scheduled_circuits, backend, inst_map, meas_map, 'sequence')
>>>>>>> 2e982d6c
<|MERGE_RESOLUTION|>--- conflicted
+++ resolved
@@ -45,63 +45,4 @@
     Returns:
         A pulse ``Schedule`` that implements the input circuit
     """
-<<<<<<< HEAD
-    if inst_map is None:
-        if backend is None:
-            raise QiskitError("Must supply either a backend or InstructionScheduleMap for "
-                              "scheduling passes.")
-        inst_map = backend.defaults().instruction_schedule_map
-    if meas_map is None:
-        if backend is None:
-            raise QiskitError("Must supply either a backend or a meas_map for scheduling passes.")
-        meas_map = backend.configuration().meas_map
-    if dt is None:
-        if backend is None:
-            raise QiskitError("Must supply either a backend or the value of dt.")
-        dt = backend.configuration().dt
-
-    schedule_config = ScheduleConfig(inst_map=inst_map, meas_map=meas_map, dt=dt)
-    circuits = scheduled_circuits if isinstance(scheduled_circuits, list) else [scheduled_circuits]
-    schedules = [_sequence(circuit, schedule_config) for circuit in circuits]
-    return schedules[0] if len(schedules) == 1 else schedules
-
-
-def _sequence(scheduled_circuit: QuantumCircuit, schedule_config: ScheduleConfig) -> Schedule:
-    """
-    Return the pulse Schedule which implements the input circuit using an "as soon as possible"
-    (asap) scheduling policy.
-
-    Circuit instructions are first each mapped to equivalent pulse
-    Schedules according to the command definition given by the schedule_config.
-
-    Args:
-        scheduled_circuit: The scheduled quantum circuit to translate.
-        schedule_config: Backend specific parameters used for building the Schedule.
-
-    Returns:
-        A schedule corresponding to the input ``circuit``.
-    """
-    # trace start times
-    qubit_time_available = defaultdict(int)
-    start_times = []
-    for inst, qubits, _ in scheduled_circuit.data:
-        start_time = qubit_time_available[qubits[0]]
-        for q in qubits:
-            if qubit_time_available[q] != start_time:
-                raise Exception("Bug in scheduling pass.")
-
-        start_times.append(start_time)
-        for q in qubits:
-            qubit_time_available[q] += inst.duration
-
-    circ_pulse_defs = translate_gates_to_pulse_defs(scheduled_circuit, schedule_config)
-    timed_schedules = [(time, cpd.schedule) for time, cpd in zip(start_times, circ_pulse_defs)
-                       if not isinstance(cpd.schedule, Barrier)]
-    # for time, sched in timed_schedules:
-    #     print(time, sched.name, sched.duration, sched.channels)
-    sched = Schedule(*timed_schedules, name=scheduled_circuit.name)
-    assert(sched.duration == scheduled_circuit.duration)
-    return pad(sched)
-=======
-    return schedule(scheduled_circuits, backend, inst_map, meas_map, 'sequence')
->>>>>>> 2e982d6c
+    return schedule(scheduled_circuits, backend, inst_map, meas_map, 'sequence')