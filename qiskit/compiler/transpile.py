--- conflicted
+++ resolved
@@ -419,14 +419,8 @@
     layout_method = _parse_layout_method(layout_method, num_circuits)
     routing_method = _parse_routing_method(routing_method, num_circuits)
     translation_method = _parse_translation_method(translation_method, num_circuits)
-<<<<<<< HEAD
-    durations = _parse_instruction_durations(backend, instruction_durations, dt,
-                                             num_circuits)
+    durations = _parse_instruction_durations(backend, instruction_durations, dt, circuits)
     scheduling_method = _parse_scheduling_method(scheduling_method, circuits)
-=======
-    durations = _parse_instruction_durations(backend, instruction_durations, dt, circuits)
-    scheduling_method = _parse_scheduling_method(scheduling_method, num_circuits)
->>>>>>> 6765b0a2
     seed_transpiler = _parse_seed_transpiler(seed_transpiler, num_circuits)
     optimization_level = _parse_optimization_level(optimization_level, num_circuits)
     output_name = _parse_output_name(output_name, circuits)
