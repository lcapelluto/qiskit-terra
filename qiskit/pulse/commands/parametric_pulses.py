# -*- coding: utf-8 -*-

# This code is part of Qiskit.
#
# (C) Copyright IBM 2020.
#
# This code is licensed under the Apache License, Version 2.0. You may
# obtain a copy of this license in the LICENSE.txt file in the root directory
# of this source tree or at http://www.apache.org/licenses/LICENSE-2.0.
#
# Any modifications or derivative works of this code must retain this
# copyright notice, and modified files need to carry a notice indicating
# that they have been altered from the originals.

"""Deprecated path to parametric pulses."""
import warnings

# pylint: disable=unused-import

<<<<<<< HEAD
from qiskit.pulse.library import ParametricPulse, Gaussian, GaussianSquare, Drag, ConstantPulse
=======
from qiskit.pulse.pulse_lib import (ParametricPulse, Gaussian, GaussianSquare,
                                    Drag, Constant, ConstantPulse)
>>>>>>> c3622267
from qiskit.pulse.channels import Channel


class ParametricInstruction:
    """Instruction to drive a parametric pulse to an `PulseChannel`."""

    def __init__(self, command: ParametricPulse, channel: Channel, name: str = None):
        warnings.warn("ParametricInstruction is deprecated. Use Play, instead, with a pulse and a "
                      "channel. For example: ParametricInstruction(Gaussian(amp=amp, sigma=sigma, "
                      "duration=duration), DriveChannel(0)) -> Play(Gaussian(amp=amp, sigma=sigma,"
                      " duration=duration), DriveChannel(0)).",
                      DeprecationWarning)
        super().__init__((), command, (channel,), name=name)<|MERGE_RESOLUTION|>--- conflicted
+++ resolved
@@ -17,12 +17,8 @@
 
 # pylint: disable=unused-import
 
-<<<<<<< HEAD
-from qiskit.pulse.library import ParametricPulse, Gaussian, GaussianSquare, Drag, ConstantPulse
-=======
-from qiskit.pulse.pulse_lib import (ParametricPulse, Gaussian, GaussianSquare,
-                                    Drag, Constant, ConstantPulse)
->>>>>>> c3622267
+from qiskit.pulse.library import ParametricPulse, Gaussian, GaussianSquare, Drag, Constant, ConstantPulse
+
 from qiskit.pulse.channels import Channel
 
 
