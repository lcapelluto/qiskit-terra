# -*- coding: utf-8 -*-

# This code is part of Qiskit.
#
# (C) Copyright IBM 2019.
#
# This code is licensed under the Apache License, Version 2.0. You may
# obtain a copy of this license in the LICENSE.txt file in the root directory
# of this source tree or at http://www.apache.org/licenses/LICENSE-2.0.
#
# Any modifications or derivative works of this code must retain this
# copyright notice, and modified files need to carry a notice indicating
# that they have been altered from the originals.

# pylint: disable=invalid-name

"""Matplotlib classes for pulse visualization."""

import collections
import warnings

import numpy as np

try:
    from matplotlib import pyplot as plt, gridspec
    HAS_MATPLOTLIB = True
except ImportError:
    HAS_MATPLOTLIB = False

from qiskit.visualization.pulse.qcstyle import PulseStyle, SchedStyle
from qiskit.visualization.pulse import interpolation
from qiskit.pulse.channels import (DriveChannel, ControlChannel,
                                   MeasureChannel, AcquireChannel,
                                   SnapshotChannel)
from qiskit.pulse.commands import FrameChangeInstruction
<<<<<<< HEAD
from qiskit.pulse import (SamplePulse, PersistentValue, Snapshot,
                          Acquire, PulseError, ParametricPulse, ShiftPhase, FrameChange)
=======
from qiskit.pulse import (SamplePulse, FrameChange, PersistentValue, Snapshot,
                          Acquire, PulseError, ParametricPulse, ShiftPhase)
>>>>>>> 80791035


class EventsOutputChannels:
    """Pulse dataset for channel."""

    def __init__(self, t0, tf):
        """Create new channel dataset.

        Args:
            t0 (int): starting time of plot
            tf (int): ending time of plot
        """
        self.pulses = {}
        self.t0 = t0
        self.tf = tf

        self._waveform = None
        self._framechanges = None
        self._conditionals = None
        self._snapshots = None
        self._labels = None
        self.enable = False

    def add_instruction(self, start_time, pulse):
        """Add new pulse instruction to channel.

        Args:
            start_time (int): Starting time of instruction
            pulse (Instruction): Instruction object to be added
        """

        if start_time in self.pulses.keys():
            self.pulses[start_time].append(pulse.command)
        else:
            self.pulses[start_time] = [pulse.command]

    @property
    def waveform(self):
        """Get waveform."""
        if self._waveform is None:
            self._build_waveform()

        return self._waveform[self.t0:self.tf]

    @property
    def framechanges(self):
        """Get frame changes."""
        if self._framechanges is None:
            self._build_waveform()

        return self._trim(self._framechanges)

    @property
    def conditionals(self):
        """Get conditionals."""
        if self._conditionals is None:
            self._build_waveform()

        return self._trim(self._conditionals)

    @property
    def snapshots(self):
        """Get snapshots."""
        if self._snapshots is None:
            self._build_waveform()

        return self._trim(self._snapshots)

    @property
    def labels(self):
        """Get labels."""
        if self._labels is None:
            self._build_waveform()

        return self._trim(self._labels)

    def is_empty(self):
        """Return if pulse is empty.

        Returns:
            bool: if the channel has nothing to plot
        """
        if any(self.waveform) or self.framechanges or self.conditionals or self.snapshots:
            return False

        return True

    def to_table(self, name):
        """Get table contains.

        Args:
            name (str): name of channel

        Returns:
            dict: dictionary of events in the channel
        """
        time_event = []

        framechanges = self.framechanges
        conditionals = self.conditionals
        snapshots = self.snapshots

        for key, val in framechanges.items():
            data_str = 'framechange: %.2f' % val
            time_event.append((key, name, data_str))
        for key, val in conditionals.items():
            data_str = 'conditional, %s' % val
            time_event.append((key, name, data_str))
        for key, val in snapshots.items():
            data_str = 'snapshot: %s' % val
            time_event.append((key, name, data_str))

        return time_event

    def _build_waveform(self):
        """Create waveform from stored pulses.
        """
        self._framechanges = {}
        self._conditionals = {}
        self._snapshots = {}
        self._labels = {}
        fc = 0
        pv = np.zeros(self.tf + 1, dtype=np.complex128)
        wf = np.zeros(self.tf + 1, dtype=np.complex128)
        last_pv = None
        for time, commands in sorted(self.pulses.items()):
            if time > self.tf:
                break
            tmp_fc = 0
            for command in commands:
                if isinstance(command, (FrameChange, ShiftPhase)):
                    tmp_fc += command.phase
                    pv[time:] = 0
                elif isinstance(command, Snapshot):
                    self._snapshots[time] = command.name
            if tmp_fc != 0:
                self._framechanges[time] = tmp_fc
                fc += tmp_fc
            for command in commands:
                if isinstance(command, PersistentValue):
                    pv[time:] = np.exp(1j*fc) * command.value
                    last_pv = (time, command)
                    break

            for command in commands:
                duration = command.duration
                tf = min(time + duration, self.tf)
                if isinstance(command, ParametricPulse):
                    command = command.get_sample_pulse()
                if isinstance(command, SamplePulse):
                    wf[time:tf] = np.exp(1j*fc) * command.samples[:tf-time]
                    pv[time:] = 0
                    self._labels[time] = (tf, command)
                    if last_pv is not None:
                        pv_cmd = last_pv[1]
                        self._labels[last_pv[0]] = (time, pv_cmd)
                        last_pv = None

                elif isinstance(command, Acquire):
                    wf[time:tf] = np.ones(tf - time)
                    self._labels[time] = (tf, command)
        self._waveform = wf + pv

    def _trim(self, events):
        """Return events during given `time_range`.

        Args:
            events (dict): time and operation of events

        Returns:
            dict: dictionary of events within the time
        """
        events_in_time_range = {}

        for k, v in events.items():
            if self.t0 <= k <= self.tf:
                events_in_time_range[k] = v

        return events_in_time_range


class SamplePulseDrawer:
    """A class to create figure for sample pulse."""

    def __init__(self, style):
        """Create new figure.

        Args:
            style (PulseStyle): style sheet
        """
        self.style = style or PulseStyle()

    def draw(self, pulse, dt, interp_method, scale=1, scaling=None):
        """Draw figure.

        Args:
            pulse (SamplePulse): SamplePulse to draw
            dt (float): time interval
            interp_method (Callable): interpolation function
                See `qiskit.visualization.interpolation` for more information
            scale (float): Relative visual scaling of waveform amplitudes
            scaling (float): Deprecated, see `scale`

        Returns:
            matplotlib.figure: A matplotlib figure object of the pulse envelope
        """
        if scaling is not None:
            warnings.warn('The parameter "scaling" is being replaced by "scale"',
                          DeprecationWarning, 3)
            scale = scaling
        figure = plt.figure()

        interp_method = interp_method or interpolation.step_wise

        figure.set_size_inches(self.style.figsize[0], self.style.figsize[1])
        ax = figure.add_subplot(111)
        ax.set_facecolor(self.style.bg_color)

        samples = pulse.samples
        time = np.arange(0, len(samples) + 1, dtype=float) * dt

        time, re, im = interp_method(time, samples, self.style.num_points)

        # plot
        ax.fill_between(x=time, y1=re, y2=np.zeros_like(time),
                        facecolor=self.style.wave_color[0], alpha=0.3,
                        edgecolor=self.style.wave_color[0], linewidth=1.5,
                        label='real part')
        ax.fill_between(x=time, y1=im, y2=np.zeros_like(time),
                        facecolor=self.style.wave_color[1], alpha=0.3,
                        edgecolor=self.style.wave_color[1], linewidth=1.5,
                        label='imaginary part')

        ax.set_xlim(0, pulse.duration * dt)
        if scale:
            ax.set_ylim(-1/scale, 1/scale)
        else:
            v_max = max(max(np.abs(re)), max(np.abs(im)))
            ax.set_ylim(-1.2 * v_max, 1.2 * v_max)

        return figure


class ScheduleDrawer:
    """A class to create figure for schedule and channel."""

    def __init__(self, style):
        """Create new figure.

        Args:
            style (SchedStyle): style sheet
        """
        self.style = style or SchedStyle()

    def _build_channels(self, schedule, channels, t0, tf, show_framechange_channels=True):
        # prepare waveform channels
        drive_channels = collections.OrderedDict()
        measure_channels = collections.OrderedDict()
        control_channels = collections.OrderedDict()
        acquire_channels = collections.OrderedDict()
        snapshot_channels = collections.OrderedDict()
        _channels = set()
        if show_framechange_channels:
            _channels.update(schedule.channels)
        # take channels that do not only contain framechanges
        else:
            for start_time, instruction in schedule.instructions:
                if not isinstance(instruction, (FrameChangeInstruction, ShiftPhase)):
                    _channels.update(instruction.channels)

        _channels.update(channels)
        for chan in _channels:
            if isinstance(chan, DriveChannel):
                try:
                    drive_channels[chan] = EventsOutputChannels(t0, tf)
                except PulseError:
                    pass
            elif isinstance(chan, MeasureChannel):
                try:
                    measure_channels[chan] = EventsOutputChannels(t0, tf)
                except PulseError:
                    pass
            elif isinstance(chan, ControlChannel):
                try:
                    control_channels[chan] = EventsOutputChannels(t0, tf)
                except PulseError:
                    pass
            elif isinstance(chan, AcquireChannel):
                try:
                    acquire_channels[chan] = EventsOutputChannels(t0, tf)
                except PulseError:
                    pass
            elif isinstance(chan, SnapshotChannel):
                try:
                    snapshot_channels[chan] = EventsOutputChannels(t0, tf)
                except PulseError:
                    pass

        output_channels = {**drive_channels, **measure_channels,
                           **control_channels, **acquire_channels}
        channels = {**output_channels, **acquire_channels, **snapshot_channels}
        # sort by index then name to group qubits together.
        output_channels = collections.OrderedDict(sorted(output_channels.items(),
                                                         key=lambda x: (x[0].index, x[0].name)))
        channels = collections.OrderedDict(sorted(channels.items(),
                                                  key=lambda x: (x[0].index, x[0].name)))

        for start_time, instruction in schedule.instructions:
            for channel in instruction.channels:
                if channel in output_channels:
                    output_channels[channel].add_instruction(start_time, instruction)
                elif channel in snapshot_channels:
                    snapshot_channels[channel].add_instruction(start_time, instruction)
        return channels, output_channels, snapshot_channels

    def _count_valid_waveforms(self, output_channels, scale, channel_scales=None,
                               channels=None, plot_all=False):
        # count numbers of valid waveform
        n_valid_waveform = 0
        scale_dict = {chan: 0 for chan in output_channels.keys()}
        for channel, events in output_channels.items():
            v_max = 0
            if channels:
                if channel in channels:
                    waveform = events.waveform
                    v_max = max(v_max,
                                max(np.abs(np.real(waveform))),
                                max(np.abs(np.imag(waveform))))
                    n_valid_waveform += 1
                    events.enable = True
            else:
                if not events.is_empty() or plot_all:
                    waveform = events.waveform
                    v_max = max(v_max,
                                max(np.abs(np.real(waveform))),
                                max(np.abs(np.imag(waveform))))
                    n_valid_waveform += 1
                    events.enable = True

            scale_val = channel_scales.get(channel, scale)
            if not scale_val:
                # when input schedule is empty or comprises only frame changes,
                # we need to overwrite maximum amplitude by a value greater than zero,
                # otherwise auto axis scaling will fail with zero division.
                v_max = v_max or 1
                scale_dict[channel] = 1 / v_max
            else:
                scale_dict[channel] = scale_val

        return n_valid_waveform, scale_dict

    # pylint: disable=unused-argument
    def _draw_table(self, figure, channels, dt, n_valid_waveform):
        # create table
        table_data = []
        if self.style.use_table:
            for channel, events in channels.items():
                if events.enable:
                    table_data.extend(events.to_table(channel.name))
            table_data = sorted(table_data, key=lambda x: x[0])

        # plot table
        if table_data:
            # table area size
            ncols = self.style.table_columns
            nrows = int(np.ceil(len(table_data)/ncols))
            max_size = self.style.max_table_ratio * self.style.figsize[1]
            max_rows = np.floor(max_size/self.style.fig_unit_h_table/ncols)
            nrows = int(min(nrows, max_rows))
            # don't overflow plot with table data
            table_data = table_data[:int(nrows*ncols)]
            # fig size
            h_table = nrows * self.style.fig_unit_h_table
            h_waves = (self.style.figsize[1] - h_table)

            # create subplots
            gs = gridspec.GridSpec(2, 1, height_ratios=[h_table, h_waves], hspace=0)
            tb = plt.subplot(gs[0])
            ax = plt.subplot(gs[1])

            # configure each cell
            tb.axis('off')
            cell_value = [['' for _kk in range(ncols * 3)] for _jj in range(nrows)]
            cell_color = [self.style.table_color * ncols for _jj in range(nrows)]
            cell_width = [*([0.2, 0.2, 0.5] * ncols)]
            for ii, data in enumerate(table_data):
                # pylint: disable=unbalanced-tuple-unpacking
                r, c = np.unravel_index(ii, (nrows, ncols), order='f')
                # pylint: enable=unbalanced-tuple-unpacking
                time, ch_name, data_str = data
                # item
                cell_value[r][3 * c + 0] = 't = %s' % time * dt
                cell_value[r][3 * c + 1] = 'ch %s' % ch_name
                cell_value[r][3 * c + 2] = data_str
            table = tb.table(cellText=cell_value,
                             cellLoc='left',
                             rowLoc='center',
                             colWidths=cell_width,
                             bbox=[0, 0, 1, 1],
                             cellColours=cell_color)
            table.auto_set_font_size(False)
            table.set_fontsize = self.style.table_font_size
        else:
            ax = figure.add_subplot(111)

        figure.set_size_inches(self.style.figsize[0], self.style.figsize[1])

        return ax

    def _draw_snapshots(self, ax, snapshot_channels, dt, y0):
        for events in snapshot_channels.values():
            snapshots = events.snapshots
            if snapshots:
                for time in snapshots:
                    ax.annotate(s=u"\u25D8", xy=(time*dt, y0), xytext=(time*dt, y0+0.08),
                                arrowprops={'arrowstyle': 'wedge'}, ha='center')

    def _draw_framechanges(self, ax, fcs, dt, y0):
        framechanges_present = True
        for time in fcs.keys():
            ax.text(x=time*dt, y=y0, s=r'$\circlearrowleft$',
                    fontsize=self.style.icon_font_size,
                    ha='center', va='center')
        return framechanges_present

    def _get_channel_color(self, channel):
        # choose color
        if isinstance(channel, DriveChannel):
            color = self.style.d_ch_color
        elif isinstance(channel, ControlChannel):
            color = self.style.u_ch_color
        elif isinstance(channel, MeasureChannel):
            color = self.style.m_ch_color
        elif isinstance(channel, AcquireChannel):
            color = self.style.a_ch_color
        else:
            color = 'black'
        return color

    def _prev_label_at_time(self, prev_labels, time):
        for _, labels in enumerate(prev_labels):
            for t0, (tf, _) in labels.items():
                if time in (t0, tf):
                    return True
        return False

    def _draw_labels(self, ax, labels, prev_labels, dt, y0):
        for t0, (tf, cmd) in labels.items():
            if isinstance(cmd, PersistentValue):
                name = cmd.name if cmd.name else 'pv'
            elif isinstance(cmd, Acquire):
                name = cmd.name if cmd.name else 'acquire'
            else:
                name = cmd.name

            ax.annotate(r'%s' % name,
                        xy=((t0+tf)//2*dt, y0),
                        xytext=((t0+tf)//2*dt, y0-0.07),
                        fontsize=self.style.label_font_size,
                        ha='center', va='center')

            linestyle = self.style.label_ch_linestyle
            alpha = self.style.label_ch_alpha
            color = self.style.label_ch_color

            if not self._prev_label_at_time(prev_labels, t0):
                ax.axvline(t0*dt, -1, 1, color=color,
                           linestyle=linestyle, alpha=alpha)
            if not (self._prev_label_at_time(prev_labels, tf) or tf in labels):
                ax.axvline(tf*dt, -1, 1, color=color,
                           linestyle=linestyle, alpha=alpha)

    def _draw_channels(self, ax, output_channels, interp_method, t0, tf, dt, scale_dict,
                       label=False, framechange=True):
        y0 = 0
        prev_labels = []
        for channel, events in output_channels.items():
            if events.enable:
                # scaling value of this channel
                scale = 0.5 * scale_dict.get(channel, 0.5)
                # plot waveform
                waveform = events.waveform
                time = np.arange(t0, tf + 1, dtype=float) * dt
                if waveform.any():
                    time, re, im = interp_method(time, waveform, self.style.num_points)
                else:
                    # when input schedule is empty or comprises only frame changes,
                    # we should avoid interpolation due to lack of data points.
                    # instead, it just returns vector of zero.
                    re, im = np.zeros_like(time), np.zeros_like(time)
                color = self._get_channel_color(channel)
                # Minimum amplitude scaled
                amp_min = scale * abs(min(0, np.nanmin(re), np.nanmin(im)))
                # scaling and offset
                re = scale * re + y0
                im = scale * im + y0
                offset = np.zeros_like(time) + y0
                # plot
                ax.fill_between(x=time, y1=re, y2=offset,
                                facecolor=color[0], alpha=0.3,
                                edgecolor=color[0], linewidth=1.5,
                                label='real part')
                ax.fill_between(x=time, y1=im, y2=offset,
                                facecolor=color[1], alpha=0.3,
                                edgecolor=color[1], linewidth=1.5,
                                label='imaginary part')
                ax.plot((t0, tf), (y0, y0), color='#000000', linewidth=1.0)

                # plot frame changes
                fcs = events.framechanges
                if fcs and framechange:
                    self._draw_framechanges(ax, fcs, dt, y0)
                # plot labels
                labels = events.labels
                if labels and label:
                    self._draw_labels(ax, labels, prev_labels, dt, y0)
                prev_labels.append(labels)

            else:
                continue

            # plot label
            ax.text(x=0, y=y0, s=channel.name,
                    fontsize=self.style.axis_font_size,
                    ha='right', va='center')
            # show scaling factor
            ax.text(x=0, y=y0 - 0.1, s='x%.1f' % (2 * scale),
                    fontsize=0.7*self.style.axis_font_size,
                    ha='right', va='top')

            # change the y0 offset for removing spacing when a channel has negative values
            if self.style.remove_spacing:
                y0 -= 0.5 + amp_min
            else:
                y0 -= 1
        return y0

    def draw(self, schedule, dt, interp_method, plot_range,
             scale=None, channel_scales=None, channels_to_plot=None,
             plot_all=True, table=True, label=False, framechange=True,
             scaling=None, channels=None,
             show_framechange_channels=True):
        """Draw figure.

        Args:
            schedule (ScheduleComponent): Schedule to draw
            dt (float): time interval
            interp_method (Callable): interpolation function
                See `qiskit.visualization.interpolation` for more information
            plot_range (tuple[float]): plot range
            scale (float): Relative visual scaling of waveform amplitudes.
            channel_scales (dict[Channel, float]): Channel independent scaling as a
                dictionary of `Channel` object.
            channels_to_plot (list[OutputChannel]): deprecated, see `channels`
            plot_all (bool): if plot all channels even it is empty
            table (bool): Draw event table
            label (bool): Label individual instructions
            framechange (bool): Add framechange indicators
            scaling (float): Deprecated, see `scale`
            channels (list[OutputChannel]): channels to draw
            show_framechange_channels (bool): Plot channels with only framechanges

        Returns:
            matplotlib.figure: A matplotlib figure object for the pulse schedule
        Raises:
            VisualizationError: when schedule cannot be drawn
        """
        if scaling is not None:
            warnings.warn('The parameter "scaling" is being replaced by "scale"',
                          DeprecationWarning, 3)
            scale = scaling
        figure = plt.figure()

        if channels_to_plot is not None:
            warnings.warn('The parameter "channels_to_plot" is being replaced by "channels"',
                          DeprecationWarning, 3)
            channels = channels_to_plot

        if channels is None:
            channels = []
        interp_method = interp_method or interpolation.step_wise

        if channel_scales is None:
            channel_scales = {}

        # setup plot range
        if plot_range:
            t0 = int(np.floor(plot_range[0]/dt))
            tf = int(np.floor(plot_range[1]/dt))
        else:
            t0 = 0
            # when input schedule is empty or comprises only frame changes,
            # we need to overwrite pulse duration by an integer greater than zero,
            # otherwise waveform returns empty array and matplotlib will be crashed.
            if channels:
                tf = schedule.timeslots.ch_duration(*channels)
            else:
                tf = schedule.stop_time
            tf = tf or 1

        # prepare waveform channels
        (schedule_channels, output_channels,
         snapshot_channels) = self._build_channels(schedule, channels, t0, tf,
                                                   show_framechange_channels)

        # count numbers of valid waveform

        n_valid_waveform, scale_dict = self._count_valid_waveforms(output_channels,
                                                                   scale=scale,
                                                                   channel_scales=channel_scales,
                                                                   channels=channels,
                                                                   plot_all=plot_all)

        if table:
            ax = self._draw_table(figure, schedule_channels, dt, n_valid_waveform)

        else:
            ax = figure.add_subplot(111)
            figure.set_size_inches(self.style.figsize[0], self.style.figsize[1])

        ax.set_facecolor(self.style.bg_color)

        y0 = self._draw_channels(ax, output_channels, interp_method,
                                 t0, tf, dt, scale_dict, label=label,
                                 framechange=framechange)

        y_ub = 0.5 + self.style.vertical_span
        y_lb = y0 + 0.5 - self.style.vertical_span

        self._draw_snapshots(ax, snapshot_channels, dt, y_lb)

        ax.set_xlim(t0 * dt, tf * dt)
        ax.set_ylim(y_lb, y_ub)
        ax.set_yticklabels([])

        return figure<|MERGE_RESOLUTION|>--- conflicted
+++ resolved
@@ -33,13 +33,8 @@
                                    MeasureChannel, AcquireChannel,
                                    SnapshotChannel)
 from qiskit.pulse.commands import FrameChangeInstruction
-<<<<<<< HEAD
-from qiskit.pulse import (SamplePulse, PersistentValue, Snapshot,
-                          Acquire, PulseError, ParametricPulse, ShiftPhase, FrameChange)
-=======
 from qiskit.pulse import (SamplePulse, FrameChange, PersistentValue, Snapshot,
                           Acquire, PulseError, ParametricPulse, ShiftPhase)
->>>>>>> 80791035
 
 
 class EventsOutputChannels:
