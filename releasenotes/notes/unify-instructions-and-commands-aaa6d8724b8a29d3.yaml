--- conflicted
+++ resolved
@@ -24,9 +24,8 @@
 
         sched += Delay(5, DriveChannel(0))
         sched += ShiftPhase(np.pi, DriveChannel(0))
-<<<<<<< HEAD
         sched += Play(SamplePulse([1.0, ...], DriveChannel(0))
-
+        sched += SetFrequency(5.5, DriveChannel(0))
   - |
     There is now a :py:class:`~qiskit.pulse.instructions.Play` instruction
     which takes a description of a pulse envelope and a channel. The pulse
@@ -39,10 +38,6 @@
 
         Play(SamplePulse[0.1]*10, DriveChannel(0))
         Play(ConstantPulse(duration=10, amp=0.1), DriveChannel(0))
-=======
-        sched += SetFrequency(5.5, DriveChannel(0))
->>>>>>> 4c6e1eae
-
 deprecations:
   - |
     ``DelayInstruction`` has been deprecated and replaced by
