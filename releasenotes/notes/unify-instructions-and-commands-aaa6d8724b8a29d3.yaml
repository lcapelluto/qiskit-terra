--- conflicted
+++ resolved
@@ -42,19 +42,6 @@
 
     The new ``Delay`` instruction does not support a ``command`` attribute.
   - |
-<<<<<<< HEAD
-    ``AcquireInstruction``has been deprecated and replaced by ``Acquire``. The
-    changes are::
-
-        Acquire(<duration>)(<**channels>) -> Acquire(<duration>, <**channels>)
-        AcquireInstruction(Acquire(<duration>), <**channels>)
-            -> Acquire(<duration>, <**channels>)
-
-    Until the deprecation period is over, the previous Acquire syntax of
-    calling the command on a channel will be supported::
-
-        Acquire(<duration>)(<**channels>)
-=======
     ``FrameChange`` and ``FrameChangeInstruction`` have been deprecated and replaced
     by :py:class:`~qiskit.pulse.instructions.ShiftPhase`. The changes are::
 
@@ -66,4 +53,15 @@
     calling a command on a channel will be supported::
 
         ShiftPhase(<phase>)(<channel>)
->>>>>>> 0774fd32
+  - |
+    ``AcquireInstruction``has been deprecated and replaced by ``Acquire``. The
+    changes are::
+
+        Acquire(<duration>)(<**channels>) -> Acquire(<duration>, <**channels>)
+        AcquireInstruction(Acquire(<duration>), <**channels>)
+            -> Acquire(<duration>, <**channels>)
+
+    Until the deprecation period is over, the previous Acquire syntax of
+    calling the command on a channel will be supported::
+
+        Acquire(<duration>)(<**channels>)