--- conflicted
+++ resolved
@@ -17,20 +17,15 @@
 import unittest
 import numpy as np
 
-<<<<<<< HEAD
-from qiskit.pulse.pulse_lib import (Waveform, Constant, ConstantPulse, Gaussian,
-                                    GaussianSquare, Drag, gaussian)
-=======
-from qiskit.pulse.library import (SamplePulse, Constant, ConstantPulse, Gaussian,
+from qiskit.pulse.library import (Waveform, Constant, ConstantPulse, Gaussian,
                                   GaussianSquare, Drag, gaussian)
 
->>>>>>> 1cf917d0
 from qiskit.pulse import functional_pulse, PulseError
 from qiskit.test import QiskitTestCase
 
 
-class TestSamplePulse(QiskitTestCase):
-    """SamplePulse tests."""
+class TestWaveform(QiskitTestCase):
+    """Waveform tests."""
 
     def test_sample_pulse(self):
         """Test pulse initialization."""
@@ -265,7 +260,7 @@
 
 
 class TestFunctionalPulse(QiskitTestCase):
-    """SamplePulse tests."""
+    """Waveform tests."""
 
     def test_gaussian(self):
         """Test gaussian pulse.
