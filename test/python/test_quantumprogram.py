# -*- coding: utf-8 -*-
# pylint: disable=invalid-name,missing-docstring,broad-except

# Copyright 2017 IBM RESEARCH. All Rights Reserved.
#
# Licensed under the Apache License, Version 2.0 (the "License");
# you may not use this file except in compliance with the License.
# You may obtain a copy of the License at
#
#     http://www.apache.org/licenses/LICENSE-2.0
#
# Unless required by applicable law or agreed to in writing, software
# distributed under the License is distributed on an "AS IS" BASIS,
# WITHOUT WARRANTIES OR CONDITIONS OF ANY KIND, either express or implied.
# See the License for the specific language governing permissions and
# limitations under the License.
# =============================================================================

"""Quantum Program QISKit Test."""

import os
import unittest
from sys import version_info

import numpy as np

from qiskit import (ClassicalRegister, QISKitError, QuantumCircuit,
                    QuantumRegister, QuantumProgram, Result)
from qiskit.tools import file_io
from .common import requires_qe_access, QiskitTestCase, Path


class TestQuantumProgram(QiskitTestCase):
    """QISKit QuantumProgram Object Tests."""

    def setUp(self):
        self.QASM_FILE_PATH = self._get_resource_path(
            'qasm/entangled_registers.qasm', Path.EXAMPLES)
        self.QASM_FILE_PATH_2 = self._get_resource_path(
            'qasm/plaquette_check.qasm', Path.EXAMPLES)

        self.QPS_SPECS = {
            "circuits": [{
                "name": "circuitName",
                "quantum_registers": [{
                    "name": "q_name",
                    "size": 3}],
                "classical_registers": [{
                    "name": "c_name",
                    "size": 3}]
            }]
        }
        self.qp_program_finished = False
        self.qp_program_exception = Exception()

    ###############################################################
    # Tests to initiate an build a quantum program
    ###############################################################

    def test_create_program_with_specs(self):
        """Test Quantum Object Factory creation using Specs definition object.

        If all is correct we get a object instance of QuantumProgram

        Previously:
            Objects:
                QPS_SPECS
            Libraries:
                from qiskit import QuantumProgram

        """
        result = QuantumProgram(specs=self.QPS_SPECS)
        self.assertIsInstance(result, QuantumProgram)

    def test_create_program(self):
        """Test Quantum Object Factory creation Without Specs definition object.

        If all is correct we get a object instance of QuantumProgram

        Previously:
            Libraries:
                from qiskit import QuantumProgram
        """
        result = QuantumProgram()
        self.assertIsInstance(result, QuantumProgram)

    @requires_qe_access
    def test_config_scripts_file(self, QE_TOKEN, QE_URL):
        """Test Qconfig.

        in this case we check if the QE_URL API is defined.

        Previously:
            Libraries:
                import Qconfig
        """
        # pylint: disable=unused-argument
        self.assertEqual(
            QE_URL,
            "https://quantumexperience.ng.bluemix.net/api")

    def test_create_classical_register(self):
        """Test create_classical_register.

        If all is correct we get a object instance of ClassicalRegister

        Previously:
            Libraries:
                from qiskit import QuantumProgram
                from qiskit import ClassicalRegister
        """
        q_program = QuantumProgram()
        cr = q_program.create_classical_register("cr", 3)
        self.assertIsInstance(cr, ClassicalRegister)

    def test_create_quantum_register(self):
        """Test create_quantum_register.

        If all is correct we get a object instance of QuantumRegister

        Previously:
            Libraries:
                from qiskit import QuantumProgram
                from qiskit import QuantumRegister
        """
        q_program = QuantumProgram()
        qr = q_program.create_quantum_register("qr", 3)
        self.assertIsInstance(qr, QuantumRegister)

    def test_fail_create_quantum_register(self):
        """Test create_quantum_register.

        If all is correct we get a object instance of QuantumRegister and
        QISKitError

        Previously:
            Libraries:
                from qiskit import QuantumProgram
                from qiskit import QuantumRegister
                from qiskit import QISKitError
        """
        q_program = QuantumProgram()
        qr1 = q_program.create_quantum_register("qr", 3)
        self.assertIsInstance(qr1, QuantumRegister)
        self.assertRaises(QISKitError, q_program.create_quantum_register,
                          "qr", 2)

    def test_fail_create_classical_register(self):
        """Test create_quantum_register.

        If all is correct we get a object instance of QuantumRegister and
        QISKitError

        Previously:
            Libraries:
                from qiskit import QuantumProgram
                from qiskit import QuantumRegister
                from qiskit import QISKitError
        """
        q_program = QuantumProgram()
        cr1 = q_program.create_classical_register("cr", 3)
        self.assertIsInstance(cr1, ClassicalRegister)
        self.assertRaises(QISKitError,
                          q_program.create_classical_register, "cr", 2)

    def test_create_quantum_register_same(self):
        """Test create_quantum_register of same name and size.

        If all is correct we get a single classical register

        Previously:
            Libraries:
                from qiskit import QuantumProgram
                from qiskit import QuantumRegister
        """
        q_program = QuantumProgram()
        qr1 = q_program.create_quantum_register("qr", 3)
        qr2 = q_program.create_quantum_register("qr", 3)
        self.assertIs(qr1, qr2)

    def test_create_classical_register_same(self):
        """Test create_classical_register of same name and size.

        If all is correct we get a single classical register

        Previously:
            Libraries:
                from qiskit import QuantumProgram
                from qiskit import ClassicalRegister
        """
        q_program = QuantumProgram()
        cr1 = q_program.create_classical_register("cr", 3)
        cr2 = q_program.create_classical_register("cr", 3)
        self.assertIs(cr1, cr2)

    def test_create_classical_registers(self):
        """Test create_classical_registers.

        If all is correct we get a object instance of list[ClassicalRegister]

        Previously:
            Libraries:
                from qiskit import QuantumProgram
                from qiskit import ClassicalRegister
        """
        q_program = QuantumProgram()
        classical_registers = [{"name": "c1", "size": 4},
                               {"name": "c2", "size": 2}]
        crs = q_program.create_classical_registers(classical_registers)
        for i in crs:
            self.assertIsInstance(i, ClassicalRegister)

    def test_create_quantum_registers(self):
        """Test create_quantum_registers.

        If all is correct we get a object instance of list[QuantumRegister]

        Previously:
            Libraries:
                from qiskit import QuantumProgram
                from qiskit import QuantumRegister
        """
        q_program = QuantumProgram()
        quantum_registers = [{"name": "q1", "size": 4},
                             {"name": "q2", "size": 2}]
        qrs = q_program.create_quantum_registers(quantum_registers)
        for i in qrs:
            self.assertIsInstance(i, QuantumRegister)

    def test_destroy_classical_register(self):
        """Test destroy_classical_register."""
        q_program = QuantumProgram()
        _ = q_program.create_classical_register('c1', 3)
        self.assertIn('c1', q_program.get_classical_register_names())
        q_program.destroy_classical_register('c1')
        self.assertNotIn('c1', q_program.get_classical_register_names())

        # Destroying an invalid register should fail.
        with self.assertRaises(QISKitError) as context:
            q_program.destroy_classical_register('c1')
        self.assertIn('Not present', str(context.exception))

    def test_destroy_quantum_register(self):
        """Test destroy_quantum_register."""
        q_program = QuantumProgram()
        _ = q_program.create_quantum_register('q1', 3)
        self.assertIn('q1', q_program.get_quantum_register_names())
        q_program.destroy_quantum_register('q1')
        self.assertNotIn('q1', q_program.get_quantum_register_names())

        # Destroying an invalid register should fail.
        with self.assertRaises(QISKitError) as context:
            q_program.destroy_quantum_register('q1')
        self.assertIn('Not present', str(context.exception))

    def test_create_circuit(self):
        """Test create_circuit.

        If all is correct we get a object instance of QuantumCircuit

        Previously:
            Libraries:
                from qiskit import QuantumProgram
                from qiskit import QuantumCircuit
        """
        q_program = QuantumProgram()
        qr = q_program.create_quantum_register("qr", 3)
        cr = q_program.create_classical_register("cr", 3)
        qc = q_program.create_circuit("qc", [qr], [cr])
        self.assertIsInstance(qc, QuantumCircuit)

    def test_create_several_circuits(self):
        """Test create_circuit with several inputs.

        If all is correct we get a object instance of QuantumCircuit

        Previously:
            Libraries:
                from qiskit import QuantumProgram
                from qiskit import QuantumCircuit
        """
        q_program = QuantumProgram()
        qr1 = q_program.create_quantum_register("qr1", 3)
        cr1 = q_program.create_classical_register("cr1", 3)
        qr2 = q_program.create_quantum_register("qr2", 3)
        cr2 = q_program.create_classical_register("cr2", 3)
        qc1 = q_program.create_circuit("qc1", [qr1], [cr1])
        qc2 = q_program.create_circuit("qc2", [qr2], [cr2])
        qc3 = q_program.create_circuit("qc2", [qr1, qr2], [cr1, cr2])
        self.assertIsInstance(qc1, QuantumCircuit)
        self.assertIsInstance(qc2, QuantumCircuit)
        self.assertIsInstance(qc3, QuantumCircuit)

    def test_destroy_circuit(self):
        """Test destroy_circuit."""
        q_program = QuantumProgram()
        qr = q_program.create_quantum_register('qr', 3)
        cr = q_program.create_classical_register('cr', 3)
        _ = q_program.create_circuit('qc', [qr], [cr])
        self.assertIn('qc', q_program.get_circuit_names())
        q_program.destroy_circuit('qc')
        self.assertNotIn('qc', q_program.get_circuit_names())

        # Destroying an invalid register should fail.
        with self.assertRaises(QISKitError) as context:
            q_program.destroy_circuit('qc')
        self.assertIn('Not present', str(context.exception))

    def test_load_qasm_file(self):
        """Test load_qasm_file and get_circuit.

        If all is correct we should get the qasm file loaded in QASM_FILE_PATH

        Previously:
            Libraries:
                from qiskit import QuantumProgram
        """
        q_program = QuantumProgram()
        name = q_program.load_qasm_file(self.QASM_FILE_PATH, name="")
        result = q_program.get_circuit(name)
        to_check = result.qasm()
        self.log.info(to_check)
        self.assertEqual(len(to_check), 430)

    def test_fail_load_qasm_file(self):
        """Test fail_load_qasm_file.

        If all is correct we should get a QISKitError

        Previously:
            Libraries:
                from qiskit import QuantumProgram
                from qiskit import QISKitError
        """
        q_program = QuantumProgram()
        self.assertRaises(QISKitError,
                          q_program.load_qasm_file, "", name=None)

    def test_load_qasm_text(self):
        """Test load_qasm_text and get_circuit.

        If all is correct we should get the qasm file loaded from the string

        Previously:
            Libraries:
                from qiskit import QuantumProgram
        """
        q_program = QuantumProgram()
        QASM_string = "// A simple 8 qubit example\nOPENQASM 2.0;\n"
        QASM_string += "include \"qelib1.inc\";\nqreg a[4];\n"
        QASM_string += "qreg b[4];\ncreg c[4];\ncreg d[4];\nh a;\ncx a, b;\n"
        QASM_string += "barrier a;\nbarrier b;\nmeasure a[0]->c[0];\n"
        QASM_string += "measure a[1]->c[1];\nmeasure a[2]->c[2];\n"
        QASM_string += "measure a[3]->c[3];\nmeasure b[0]->d[0];\n"
        QASM_string += "measure b[1]->d[1];\nmeasure b[2]->d[2];\n"
        QASM_string += "measure b[3]->d[3];"
        name = q_program.load_qasm_text(QASM_string)
        result = q_program.get_circuit(name)
        to_check = result.qasm()
        self.log.info(to_check)
        self.assertEqual(len(to_check), 430)

    def test_get_register_and_circuit(self):
        """Test get_quantum_registers, get_classical_registers, and get_circuit.

        If all is correct we get a object instance of QuantumCircuit,
        QuantumRegister, ClassicalRegister

        Previously:
            Libraries:
                from qiskit import QuantumProgram
        """
        q_program = QuantumProgram(specs=self.QPS_SPECS)
        qc = q_program.get_circuit("circuitName")
        qr = q_program.get_quantum_register("q_name")
        cr = q_program.get_classical_register("c_name")
        self.assertIsInstance(qc, QuantumCircuit)
        self.assertIsInstance(qr, QuantumRegister)
        self.assertIsInstance(cr, ClassicalRegister)

    def test_get_register_and_circuit_names(self):
        """Get the names of the circuits and registers.

        If all is correct we should get the arrays of the names

        Previously:
            Libraries:
                from qiskit import QuantumProgram
        """
        q_program = QuantumProgram()
        qr1 = q_program.create_quantum_register("qr1", 3)
        cr1 = q_program.create_classical_register("cr1", 3)
        qr2 = q_program.create_quantum_register("qr2", 3)
        cr2 = q_program.create_classical_register("cr2", 3)
        q_program.create_circuit("qc1", [qr1], [cr1])
        q_program.create_circuit("qc2", [qr2], [cr2])
        q_program.create_circuit("qc2", [qr1, qr2], [cr1, cr2])
        qrn = q_program.get_quantum_register_names()
        crn = q_program.get_classical_register_names()
        qcn = q_program.get_circuit_names()
        self.assertEqual(qrn, ['qr1', 'qr2'])
        self.assertEqual(crn, ['cr1', 'cr2'])
        self.assertEqual(qcn, ['qc1', 'qc2'])

    def test_get_qasm(self):
        """Test the get_qasm.

        If all correct the qasm output should be of a certain length

        Previously:
            Libraries:
                from qiskit import QuantumProgram
        """
        q_program = QuantumProgram(specs=self.QPS_SPECS)
        qc = q_program.get_circuit("circuitName")
        qr = q_program.get_quantum_register("q_name")
        cr = q_program.get_classical_register("c_name")
        qc.h(qr[0])
        qc.cx(qr[0], qr[1])
        qc.cx(qr[1], qr[2])
        qc.measure(qr[0], cr[0])
        qc.measure(qr[1], cr[1])
        qc.measure(qr[2], cr[2])
        result = q_program.get_qasm("circuitName")
        self.assertEqual(len(result), 225)

    def test_get_qasms(self):
        """Test the get_qasms.

        If all correct the qasm output for each circuit should be of a certain
        length

        Previously:
            Libraries:
                from qiskit import QuantumProgram
        """
        q_program = QuantumProgram()
        qr = q_program.create_quantum_register("qr", 3)
        cr = q_program.create_classical_register("cr", 3)
        qc1 = q_program.create_circuit("qc1", [qr], [cr])
        qc2 = q_program.create_circuit("qc2", [qr], [cr])
        qc1.h(qr[0])
        qc1.cx(qr[0], qr[1])
        qc1.cx(qr[1], qr[2])
        qc1.measure(qr[0], cr[0])
        qc1.measure(qr[1], cr[1])
        qc1.measure(qr[2], cr[2])
        qc2.h(qr)
        qc2.measure(qr[0], cr[0])
        qc2.measure(qr[1], cr[1])
        qc2.measure(qr[2], cr[2])
        result = q_program.get_qasms(["qc1", "qc2"])
        self.assertEqual(len(result[0]), 173)
        self.assertEqual(len(result[1]), 159)

    def test_get_qasm_all_gates(self):
        """Test the get_qasm for more gates.

        If all correct the qasm output should be of a certain length

        Previously:
            Libraries:
                from qiskit import QuantumProgram
        """
        q_program = QuantumProgram(specs=self.QPS_SPECS)
        qc = q_program.get_circuit("circuitName")
        qr = q_program.get_quantum_register("q_name")
        cr = q_program.get_classical_register("c_name")
        qc.u1(0.3, qr[0])
        qc.u2(0.2, 0.1, qr[1])
        qc.u3(0.3, 0.2, 0.1, qr[2])
        qc.s(qr[1])
        qc.s(qr[2]).inverse()
        qc.cx(qr[1], qr[2])
        qc.barrier()
        qc.cx(qr[0], qr[1])
        qc.h(qr[0])
        qc.x(qr[2]).c_if(cr, 0)
        qc.y(qr[2]).c_if(cr, 1)
        qc.z(qr[2]).c_if(cr, 2)
        qc.barrier(qr)
        qc.measure(qr[0], cr[0])
        qc.measure(qr[1], cr[1])
        qc.measure(qr[2], cr[2])
        result = q_program.get_qasm('circuitName')
        self.assertEqual(len(result), 565)

    def test_get_initial_circuit(self):
        """Test get_initial_circuit.

        If all correct is should be of the circuit form.

        Previously:
            Libraries:
                from qiskit import QuantumProgram
        """
        q_program = QuantumProgram(specs=self.QPS_SPECS)
        qc = q_program.get_initial_circuit()
        self.assertIsInstance(qc, QuantumCircuit)

    def test_save(self):
        """Test save.

        Save a Quantum Program in Json file
        """
        q_program = QuantumProgram(specs=self.QPS_SPECS)

        qc = q_program.get_circuit("circuitName")
        qr = q_program.get_quantum_register("q_name")
        cr = q_program.get_classical_register("c_name")

        qc.u3(0.3, 0.2, 0.1, qr[0])
        qc.h(qr[1])
        qc.cx(qr[1], qr[2])
        qc.barrier()
        qc.cx(qr[0], qr[1])
        qc.h(qr[0])
        qc.z(qr[2]).c_if(cr, 1)
        qc.x(qr[2]).c_if(cr, 1)
        qc.measure(qr[0], cr[0])
        qc.measure(qr[1], cr[1])

        result = q_program.save(self._get_resource_path('test_save.json'),
                                beauty=True)

        self.assertEqual(result['status'], 'Done')

    def test_save_wrong(self):
        """Test save wrong.

        Save a Quantum Program in Json file: Errors Control
        """
        q_program = QuantumProgram(specs=self.QPS_SPECS)
        self.assertRaises(LookupError, q_program.load)

    def test_load(self):
        """Test load Json.

        Load a Json Quantum Program
        """
        q_program = QuantumProgram(specs=self.QPS_SPECS)

        result = q_program.load(self._get_resource_path('test_load.json'))
        self.assertEqual(result['status'], 'Done')

        check_result = q_program.get_qasm('circuitName')
        self.log.info(check_result)
        self.assertEqual(len(check_result), 1775)

    def test_load_wrong(self):
        """Test load Json.

        Load a Json Quantum Program: Errors Control.
        """
        q_program = QuantumProgram(specs=self.QPS_SPECS)
        self.assertRaises(LookupError, q_program.load)

    ###############################################################
    # Tests for working with backends
    ###############################################################

    @requires_qe_access
    def test_setup_api(self, QE_TOKEN, QE_URL):
        """Check the api is set up.

        If all correct is should be true.
        """
        q_program = QuantumProgram(specs=self.QPS_SPECS)
        q_program.set_api(QE_TOKEN, QE_URL)
        config = q_program.get_api_config()
        self.assertTrue(config)

    @requires_qe_access
    def test_available_backends_exist(self, QE_TOKEN, QE_URL):
        """Test if there are available backends.

        If all correct some should exists (even if offline).
        """
        q_program = QuantumProgram(specs=self.QPS_SPECS)
        q_program.set_api(QE_TOKEN, QE_URL)
        available_backends = q_program.available_backends()
        self.assertTrue(available_backends)

    @requires_qe_access
    def test_online_backends_exist(self, QE_TOKEN, QE_URL):
        """Test if there are online backends.

        If all correct some should exists.
        """
        q_program = QuantumProgram(specs=self.QPS_SPECS)
        q_program.set_api(QE_TOKEN, QE_URL)
        online_backends = q_program.online_backends()
        self.log.info(online_backends)
        self.assertTrue(online_backends)

    @requires_qe_access
    def test_online_simulators(self, QE_TOKEN, QE_URL):
        """Test if there are online backends (which are simulators).

        If all correct some should exists. NEED internet connection for this.
        """
        qp = QuantumProgram(specs=self.QPS_SPECS)
        qp.set_api(QE_TOKEN, QE_URL)
        online_simulators = qp.online_simulators()
        self.log.info(online_simulators)
        self.assertTrue(isinstance(online_simulators, list))

    @requires_qe_access
    def test_online_devices(self, QE_TOKEN, QE_URL):
        """Test if there are online backends (which are devices).

        If all correct some should exists. NEED internet connection for this.
        """
        qp = QuantumProgram(specs=self.QPS_SPECS)
        qp.set_api(QE_TOKEN, QE_URL)
        online_devices = qp.online_devices()
        self.log.info(online_devices)
        self.assertTrue(isinstance(online_devices, list))

    def test_backend_status(self):
        """Test backend_status.

        If all correct should return dictionary with available: True/False.
        """
        q_program = QuantumProgram(specs=self.QPS_SPECS)
        out = q_program.get_backend_status("local_qasm_simulator")
        self.assertIn(out['available'], [True])

    def test_backend_status_fail(self):
        """Test backend_status.

        If all correct should return dictionary with available: True/False.
        """
        qp = QuantumProgram(specs=self.QPS_SPECS)
        self.assertRaises(LookupError, qp.get_backend_status, "fail")

    def test_get_backend_configuration(self):
        """Test configuration.

        If all correct should return configuration for the
        local_qasm_simulator.
        """
        qp = QuantumProgram(specs=self.QPS_SPECS)
        config_keys = {'name', 'simulator', 'local', 'description',
                       'coupling_map', 'basis_gates'}
        backend_config = qp.get_backend_configuration("local_qasm_simulator")
        self.assertTrue(config_keys < backend_config.keys())

    @requires_qe_access
    def test_get_backend_configuration_online(self, QE_TOKEN, QE_URL):
        """Test configuration.

        If all correct should return configuration for the
        local_qasm_simulator.
        """
        qp = QuantumProgram(specs=self.QPS_SPECS)
        config_keys = {'name', 'simulator', 'local', 'description',
                       'coupling_map', 'basis_gates'}
<<<<<<< HEAD
        api = IBMQuantumExperience(QE_TOKEN, {'url': QE_URL})
        backend_list = qiskit.backends.discover_remote_backends(api)
=======
        qp.set_api(QE_TOKEN, QE_URL)
        backend_list = qp.available_backends()
>>>>>>> 25aeebed
        backend_list.remove('ibmqx_hpc_qasm_simulator')
        backend_list.remove('ibmqx_qasm_simulator')
        if backend_list:
            backend = backend_list[0]
        backend_config = qp.get_backend_configuration(backend)
        self.log.info(backend_config)
        self.assertTrue(config_keys < backend_config.keys())

    def test_get_backend_configuration_fail(self):
        """Test configuration fail.

        If all correct should return LookupError.
        """
        qp = QuantumProgram(specs=self.QPS_SPECS)
        self.assertRaises(LookupError, qp.get_backend_configuration, "fail")

    @requires_qe_access
    def test_get_backend_calibration(self, QE_TOKEN, QE_URL):
        """Test get_backend_calibration.

        If all correct should return dictionary on length 4.
        """
        q_program = QuantumProgram(specs=self.QPS_SPECS)
<<<<<<< HEAD
        api = IBMQuantumExperience(QE_TOKEN, {'url': QE_URL})
        backend_list = qiskit.backends.discover_remote_backends(api)
        backend_list.remove('ibmqx_hpc_qasm_simulator')
        backend_list.remove('ibmqx_qasm_simulator')
=======
        q_program.set_api(QE_TOKEN, QE_URL)
        backend_list = q_program.online_devices()
>>>>>>> 25aeebed
        if backend_list:
            backend = backend_list[0]
        result = q_program.get_backend_calibration(backend)
        self.log.info(result)
        self.assertEqual(len(result), 4)

    @requires_qe_access
    def test_get_backend_parameters(self, QE_TOKEN, QE_URL):
        """Test get_backend_parameters.

        If all correct should return dictionary on length 4.
        """
        q_program = QuantumProgram(specs=self.QPS_SPECS)
<<<<<<< HEAD
        api = IBMQuantumExperience(QE_TOKEN, {'url': QE_URL})
        backend_list = qiskit.backends.discover_remote_backends(api)
        backend_list.remove('ibmqx_hpc_qasm_simulator')
        backend_list.remove('ibmqx_qasm_simulator')
=======
        q_program.set_api(QE_TOKEN, QE_URL)
        backend_list = q_program.online_devices()
>>>>>>> 25aeebed
        if backend_list:
            backend = backend_list[0]
        result = q_program.get_backend_parameters(backend)
        self.log.info(result)
        self.assertEqual(len(result), 4)

    ###############################################################
    # Test for compile
    ###############################################################

    def test_compile_program(self):
        """Test compile_program.

        If all correct should return COMPLETED.
        """
        q_program = QuantumProgram(specs=self.QPS_SPECS)
        qc = q_program.get_circuit("circuitName")
        qr = q_program.get_quantum_register("q_name")
        cr = q_program.get_classical_register("c_name")
        qc.h(qr[0])
        qc.cx(qr[0], qr[1])
        qc.measure(qr[0], cr[0])
        qc.measure(qr[1], cr[1])
        backend = 'local_qasm_simulator'
        coupling_map = None
        out = q_program.compile(['circuitName'], backend=backend,
                                coupling_map=coupling_map, qobj_id='cooljob')
        self.log.info(out)
        self.assertEqual(len(out), 3)

    def test_get_compiled_configuration(self):
        """Test compiled_configuration.

        If all correct should return length 6 dictionary.
        """
        q_program = QuantumProgram(specs=self.QPS_SPECS)
        qc = q_program.get_circuit("circuitName")
        qr = q_program.get_quantum_register("q_name")
        cr = q_program.get_classical_register("c_name")
        qc.h(qr[0])
        qc.cx(qr[0], qr[1])
        qc.measure(qr[0], cr[0])
        qc.measure(qr[1], cr[1])
        backend = 'local_qasm_simulator'
        coupling_map = None
        qobj = q_program.compile(['circuitName'], backend=backend,
                                 coupling_map=coupling_map)
        result = q_program.get_compiled_configuration(qobj, 'circuitName')
        self.log.info(result)
        self.assertEqual(len(result), 4)

    def test_get_compiled_qasm(self):
        """Test get_compiled_qasm.

        If all correct should return length  dictionary.
        """
        q_program = QuantumProgram(specs=self.QPS_SPECS)
        qc = q_program.get_circuit("circuitName")
        qr = q_program.get_quantum_register("q_name")
        cr = q_program.get_classical_register("c_name")
        qc.h(qr[0])
        qc.cx(qr[0], qr[1])
        qc.measure(qr[0], cr[0])
        qc.measure(qr[1], cr[1])
        # cannot interchange simulators here due to differing basis
        backend = 'local_qasm_simulator_py'
        coupling_map = None
        qobj = q_program.compile(['circuitName'], backend=backend,
                                 coupling_map=coupling_map)
        result = q_program.get_compiled_qasm(qobj, 'circuitName',)
        self.log.info(result)
        self.assertEqual(len(result), 190)

    def test_get_execution_list(self):
        """Test get_execution_list.

        If all correct should return {'local_qasm_simulator': ['circuitName']}.
        """
        q_program = QuantumProgram(specs=self.QPS_SPECS)
        qc = q_program.get_circuit("circuitName")
        qr = q_program.get_quantum_register("q_name")
        cr = q_program.get_classical_register("c_name")
        qc.h(qr[0])
        qc.cx(qr[0], qr[1])
        qc.measure(qr[0], cr[0])
        qc.measure(qr[1], cr[1])
        backend = 'local_qasm_simulator'
        coupling_map = None
        qobj = q_program.compile(['circuitName'], backend=backend,
                                 coupling_map=coupling_map, qobj_id='cooljob')
        result = q_program.get_execution_list(qobj, print_func=self.log.info)
        self.log.info(result)
        self.assertEqual(result, ['circuitName'])

    def test_compile_coupling_map(self):
        """Test compile_coupling_map.

        If all correct should return data with the same stats. The circuit may
        be different.
        """
        q_program = QuantumProgram()
        q = q_program.create_quantum_register("q", 3)
        c = q_program.create_classical_register("c", 3)
        qc = q_program.create_circuit("circuitName", [q], [c])
        qc.h(q[0])
        qc.cx(q[0], q[1])
        qc.cx(q[0], q[2])
        qc.measure(q[0], c[0])
        qc.measure(q[1], c[1])
        qc.measure(q[2], c[2])
        backend = 'local_qasm_simulator'
        shots = 1024
        coupling_map = [[0, 1], [1, 2]]
        initial_layout = {("q", 0): ("q", 0), ("q", 1): ("q", 1),
                          ("q", 2): ("q", 2)}
        circuits = ["circuitName"]
        qobj = q_program.compile(circuits, backend=backend, shots=shots,
                                 coupling_map=coupling_map,
                                 initial_layout=initial_layout, seed=88)
        result = q_program.run(qobj)
        to_check = q_program.get_qasm("circuitName")
        self.assertEqual(len(to_check), 160)

        counts = result.get_counts("circuitName")
        target = {'000': shots / 2, '111': shots / 2}
        threshold = 0.04 * shots
        self.assertDictAlmostEqual(counts, target, threshold)

    def test_compile_coupling_map_as_dict(self):
        """Test compile_coupling_map in dict format (to be deprecated).

        TODO: This test is very specific, and should be removed when the only
        format allowed for the coupling map is a `list`.
        """
        q_program = QuantumProgram()
        q = q_program.create_quantum_register("q", 3)
        c = q_program.create_classical_register("c", 3)
        qc = q_program.create_circuit("circuitName", [q], [c])
        qc.h(q[0])
        qc.cx(q[0], q[1])
        qc.cx(q[0], q[2])
        qc.measure(q[0], c[0])
        qc.measure(q[1], c[1])
        qc.measure(q[2], c[2])
        backend = 'local_qasm_simulator'
        shots = 1024
        coupling_map = {0: [1], 1: [2]}  # as dict
        initial_layout = {("q", 0): ("q", 0), ("q", 1): ("q", 1),
                          ("q", 2): ("q", 2)}
        circuits = ["circuitName"]
        with self.assertWarns(DeprecationWarning):
            qobj = q_program.compile(circuits, backend=backend, shots=shots,
                                     coupling_map=coupling_map,
                                     initial_layout=initial_layout, seed=88)
        result = q_program.run(qobj)
        to_check = q_program.get_qasm("circuitName")
        self.assertEqual(len(to_check), 160)
        counts = result.get_counts("circuitName")
        target = {'000': shots / 2, '111': shots / 2}
        threshold = 0.04 * shots
        self.assertDictAlmostEqual(counts, target, threshold)

    def test_change_circuit_qobj_after_compile(self):
        q_program = QuantumProgram(specs=self.QPS_SPECS)
        qr = q_program.get_quantum_register("q_name")
        cr = q_program.get_classical_register("c_name")
        qc2 = q_program.create_circuit("qc2", [qr], [cr])
        qc3 = q_program.create_circuit("qc3", [qr], [cr])
        qc2.h(qr[0])
        qc2.cx(qr[0], qr[1])
        qc2.cx(qr[0], qr[2])
        qc3.h(qr)
        qc2.measure(qr, cr)
        qc3.measure(qr, cr)
        circuits = ['qc2', 'qc3']
        shots = 1024
        backend = 'local_qasm_simulator'
        config = {'seed': 10, 'shots': 1, 'xvals': [1, 2, 3, 4]}
        qobj1 = q_program.compile(circuits, backend=backend, shots=shots,
                                  seed=88, config=config)
        qobj1['circuits'][0]['config']['shots'] = 50
        qobj1['circuits'][0]['config']['xvals'] = [1, 1, 1]
        config['shots'] = 1000
        config['xvals'][0] = 'only for qobj2'
        qobj2 = q_program.compile(circuits, backend=backend, shots=shots,
                                  seed=88, config=config)
        self.assertTrue(qobj1['circuits'][0]['config']['shots'] == 50)
        self.assertTrue(qobj1['circuits'][1]['config']['shots'] == 1)
        self.assertTrue(qobj1['circuits'][0]['config']['xvals'] == [1, 1, 1])
        self.assertTrue(qobj1['circuits'][1]['config']['xvals'] == [1, 2, 3, 4])
        self.assertTrue(qobj1['config']['shots'] == 1024)
        self.assertTrue(qobj2['circuits'][0]['config']['shots'] == 1000)
        self.assertTrue(qobj2['circuits'][1]['config']['shots'] == 1000)
        self.assertTrue(qobj2['circuits'][0]['config']['xvals'] == [
            'only for qobj2', 2, 3, 4])
        self.assertTrue(qobj2['circuits'][1]['config']['xvals'] == [
            'only for qobj2', 2, 3, 4])

    ###############################################################
    # Test for running programs
    ###############################################################

    def test_run_program(self):
        """Test run.

        If all correct should the data.
        """
        q_program = QuantumProgram(specs=self.QPS_SPECS)
        qr = q_program.get_quantum_register("q_name")
        cr = q_program.get_classical_register("c_name")
        qc2 = q_program.create_circuit("qc2", [qr], [cr])
        qc3 = q_program.create_circuit("qc3", [qr], [cr])
        qc2.h(qr[0])
        qc2.cx(qr[0], qr[1])
        qc2.cx(qr[0], qr[2])
        qc3.h(qr)
        qc2.measure(qr, cr)
        qc3.measure(qr, cr)
        circuits = ['qc2', 'qc3']
        shots = 1024
        backend = 'local_qasm_simulator'
        qobj = q_program.compile(circuits, backend=backend, shots=shots,
                                 seed=88)
        result = q_program.run(qobj)
        counts2 = result.get_counts("qc2")
        counts3 = result.get_counts("qc3")
        target2 = {'000': shots / 2, '111': shots / 2}
        target3 = {'000': shots / 8, '001': shots / 8, '010': shots / 8,
                   '011': shots / 8, '100': shots / 8, '101': shots / 8,
                   '110': shots / 8, '111': shots / 8}
        threshold = 0.04 * shots
        self.assertDictAlmostEqual(counts2, target2, threshold)
        self.assertDictAlmostEqual(counts3, target3, threshold)

    def test_combine_results(self):
        """Test run.

        If all correct should the data.
        """
        q_program = QuantumProgram()
        qr = q_program.create_quantum_register("qr", 1)
        cr = q_program.create_classical_register("cr", 1)
        qc1 = q_program.create_circuit("qc1", [qr], [cr])
        qc2 = q_program.create_circuit("qc2", [qr], [cr])
        qc1.measure(qr[0], cr[0])
        qc2.x(qr[0])
        qc2.measure(qr[0], cr[0])
        shots = 1024
        backend = 'local_qasm_simulator'
        res1 = q_program.execute(['qc1'], backend=backend, shots=shots)
        res2 = q_program.execute(['qc2'], backend=backend, shots=shots)
        counts1 = res1.get_counts('qc1')
        counts2 = res2.get_counts('qc2')
        res1 += res2  # combine results
        counts12 = [res1.get_counts('qc1'), res1.get_counts('qc2')]
        self.assertEqual(counts12, [counts1, counts2])

    def test_local_qasm_simulator(self):
        """Test execute.

        If all correct should the data.
        """
        q_program = QuantumProgram(specs=self.QPS_SPECS)
        qr = q_program.get_quantum_register("q_name")
        cr = q_program.get_classical_register("c_name")
        qc2 = q_program.create_circuit("qc2", [qr], [cr])
        qc3 = q_program.create_circuit("qc3", [qr], [cr])
        qc2.h(qr[0])
        qc2.cx(qr[0], qr[1])
        qc2.cx(qr[0], qr[2])
        qc3.h(qr)
        qc2.measure(qr[0], cr[0])
        qc3.measure(qr[0], cr[0])
        qc2.measure(qr[1], cr[1])
        qc3.measure(qr[1], cr[1])
        qc2.measure(qr[2], cr[2])
        qc3.measure(qr[2], cr[2])
        circuits = ['qc2', 'qc3']
        shots = 1024
        backend = 'local_qasm_simulator'
        result = q_program.execute(circuits, backend=backend, shots=shots,
                                   seed=88)
        counts2 = result.get_counts("qc2")
        counts3 = result.get_counts("qc3")
        target2 = {'000': shots / 2, '111': shots / 2}
        target3 = {'000': shots / 8, '001': shots / 8, '010': shots / 8,
                   '011': shots / 8, '100': shots / 8, '101': shots / 8,
                   '110': shots / 8, '111': shots / 8}
        threshold = 0.04 * shots
        self.assertDictAlmostEqual(counts2, target2, threshold)
        self.assertDictAlmostEqual(counts3, target3, threshold)

    def test_local_qasm_simulator_one_shot(self):
        """Test single shot of local simulator .

        If all correct should the quantum state.
        """
        q_program = QuantumProgram(specs=self.QPS_SPECS)
        qr = q_program.get_quantum_register("q_name")
        cr = q_program.get_classical_register("c_name")
        qc2 = q_program.create_circuit("qc2", [qr], [cr])
        qc3 = q_program.create_circuit("qc3", [qr], [cr])
        qc2.h(qr[0])
        qc3.h(qr[0])
        qc3.cx(qr[0], qr[1])
        qc3.cx(qr[0], qr[2])
        circuits = ['qc2', 'qc3']
        # the behavior of getting statevector from 1 shot only existed in py simulator
        backend = 'local_qasm_simulator_py'
        shots = 1
        result = q_program.execute(circuits, backend=backend, shots=shots,
                                   seed=9)
        statevector = np.array([0.70710678+0.j, 0.70710678+0.j,
                                0.00000000+0.j, 0.00000000+0.j,
                                0.00000000+0.j, 0.00000000+0.j,
                                0.00000000+0.j, 0.00000000+0.j])
        norm = np.dot(np.conj(statevector),
                      result.get_data('qc2')['statevector'])
        self.assertAlmostEqual(norm, 1)
        statevector = np.array([0.70710678+0.j, 0+0.j,
                                0.00000000+0.j, 0.00000000+0.j,
                                0.00000000+0.j, 0.00000000+0.j,
                                0.00000000+0.j, 0.70710678+0.j])
        norm = np.dot(np.conj(statevector),
                      result.get_data('qc3')['statevector'])
        self.assertAlmostEqual(norm, 1)

    def test_local_unitary_simulator(self):
        """Test unitary simulator.

        If all correct should the hxh and cx.
        """
        q_program = QuantumProgram()
        q = q_program.create_quantum_register("q", 2)
        c = q_program.create_classical_register("c", 2)
        qc1 = q_program.create_circuit("qc1", [q], [c])
        qc2 = q_program.create_circuit("qc2", [q], [c])
        qc1.h(q)
        qc2.cx(q[0], q[1])
        circuits = ['qc1', 'qc2']
        backend = 'local_unitary_simulator'
        result = q_program.execute(circuits, backend=backend)
        unitary1 = result.get_data('qc1')['unitary']
        unitary2 = result.get_data('qc2')['unitary']
        unitaryreal1 = np.array([[0.5, 0.5, 0.5, 0.5], [0.5, -0.5, 0.5, -0.5],
                                 [0.5, 0.5, -0.5, -0.5],
                                 [0.5, -0.5, -0.5, 0.5]])
        unitaryreal2 = np.array([[1, 0, 0, 0], [0, 0, 0, 1],
                                 [0., 0, 1, 0], [0, 1, 0, 0]])
        norm1 = np.trace(np.dot(np.transpose(np.conj(unitaryreal1)), unitary1))
        norm2 = np.trace(np.dot(np.transpose(np.conj(unitaryreal2)), unitary2))
        self.assertAlmostEqual(norm1, 4)
        self.assertAlmostEqual(norm2, 4)

    def test_run_program_map(self):
        """Test run_program_map.

        If all correct should return 10010.
        """
        q_program = QuantumProgram()
        backend = 'local_qasm_simulator'
        shots = 100
        max_credits = 3
        coupling_map = [[0, 1], [1, 2], [2, 3], [3, 4]]
        initial_layout = {("q", 0): ("q", 0), ("q", 1): ("q", 1),
                          ("q", 2): ("q", 2), ("q", 3): ("q", 3),
                          ("q", 4): ("q", 4)}
        q_program.load_qasm_file(self.QASM_FILE_PATH_2, name="circuit-dev")
        circuits = ["circuit-dev"]
        qobj = q_program.compile(circuits, backend=backend, shots=shots,
                                 max_credits=max_credits, seed=65,
                                 coupling_map=coupling_map,
                                 initial_layout=initial_layout)
        result = q_program.run(qobj)
        self.assertEqual(result.get_counts("circuit-dev"), {'10010': 100})

    def test_execute_program_map(self):
        """Test execute_program_map.

        If all correct should return 10010.
        """
        q_program = QuantumProgram()
        backend = 'local_qasm_simulator'
        shots = 100
        max_credits = 3
        coupling_map = [[0, 1], [1, 2], [2, 3], [3, 4]]
        initial_layout = {("q", 0): ("q", 0), ("q", 1): ("q", 1),
                          ("q", 2): ("q", 2), ("q", 3): ("q", 3),
                          ("q", 4): ("q", 4)}
        q_program.load_qasm_file(self.QASM_FILE_PATH_2, "circuit-dev")
        circuits = ["circuit-dev"]
        result = q_program.execute(circuits, backend=backend, shots=shots,
                                   max_credits=max_credits,
                                   coupling_map=coupling_map,
                                   initial_layout=initial_layout, seed=5455)
        self.assertEqual(result.get_counts("circuit-dev"), {'10010': 100})

    def test_average_data(self):
        """Test average_data.

        If all correct should return the data.
        """
        q_program = QuantumProgram()
        q = q_program.create_quantum_register("q", 2)
        c = q_program.create_classical_register("c", 2)
        qc = q_program.create_circuit("qc", [q], [c])
        qc.h(q[0])
        qc.cx(q[0], q[1])
        qc.measure(q[0], c[0])
        qc.measure(q[1], c[1])
        circuits = ['qc']
        shots = 10000
        backend = 'local_qasm_simulator'
        results = q_program.execute(circuits, backend=backend, shots=shots)
        observable = {"00": 1, "11": 1, "01": -1, "10": -1}
        mean_zz = results.average_data("qc", observable)
        observable = {"00": 1, "11": -1, "01": 1, "10": -1}
        mean_zi = results.average_data("qc", observable)
        observable = {"00": 1, "11": -1, "01": -1, "10": 1}
        mean_iz = results.average_data("qc", observable)
        self.assertAlmostEqual(mean_zz, 1, places=1)
        self.assertAlmostEqual(mean_zi, 0, places=1)
        self.assertAlmostEqual(mean_iz, 0, places=1)

    @requires_qe_access
    def test_execute_one_circuit_simulator_online(self, QE_TOKEN, QE_URL):
        """Test execute_one_circuit_simulator_online.

        If all correct should return the data.
        """
        q_program = QuantumProgram()
        qr = q_program.create_quantum_register("q", 1)
        cr = q_program.create_classical_register("c", 1)
        qc = q_program.create_circuit("qc", [qr], [cr])
        qc.h(qr[0])
        qc.measure(qr[0], cr[0])
        shots = 1024
        q_program.set_api(QE_TOKEN, QE_URL)
        backend = 'ibmq_qasm_simulator'
        result = q_program.execute(['qc'], backend=backend,
                                   shots=shots, max_credits=3,
                                   seed=73846087)
        counts = result.get_counts('qc')
        target = {'0': shots / 2, '1': shots / 2}
        threshold = 0.04 * shots
        self.assertDictAlmostEqual(counts, target, threshold)

    @requires_qe_access
    def test_simulator_online_size(self, QE_TOKEN, QE_URL):
        """Test test_simulator_online_size.

        If all correct should return the data.
        """
        q_program = QuantumProgram()
        qr = q_program.create_quantum_register("q", 25)
        cr = q_program.create_classical_register("c", 25)
        qc = q_program.create_circuit("qc", [qr], [cr])
        qc.h(qr)
        qc.measure(qr, cr)
        shots = 1
        q_program.set_api(QE_TOKEN, QE_URL)
        backend = 'ibmq_qasm_simulator'
        result = q_program.execute(['qc'], backend=backend, shots=shots,
                                   max_credits=3, seed=73846087)
        self.assertTrue(result.get_status() == 'ERROR')

    @requires_qe_access
    def test_execute_several_circuits_simulator_online(self, QE_TOKEN, QE_URL):
        """Test execute_several_circuits_simulator_online.

        If all correct should return the data.
        """
        q_program = QuantumProgram()
        qr = q_program.create_quantum_register("q", 2)
        cr = q_program.create_classical_register("c", 2)
        qc1 = q_program.create_circuit("qc1", [qr], [cr])
        qc2 = q_program.create_circuit("qc2", [qr], [cr])
        qc1.h(qr)
        qc2.h(qr[0])
        qc2.cx(qr[0], qr[1])
        qc1.measure(qr[0], cr[0])
        qc1.measure(qr[1], cr[1])
        qc2.measure(qr[0], cr[0])
        qc2.measure(qr[1], cr[1])
        circuits = ['qc1', 'qc2']
        shots = 1024
        q_program.set_api(QE_TOKEN, QE_URL)
        backend = 'ibmq_qasm_simulator'
        result = q_program.execute(circuits, backend=backend, shots=shots,
                                   max_credits=3, seed=1287126141)
        counts1 = result.get_counts('qc1')
        counts2 = result.get_counts('qc2')
        target1 = {'00': shots / 4, '01': shots / 4,
                   '10': shots / 4, '11': shots / 4}
        target2 = {'00': shots / 2, '11': shots / 2}
        threshold = 0.04 * shots
        self.assertDictAlmostEqual(counts1, target1, threshold)
        self.assertDictAlmostEqual(counts2, target2, threshold)

    @requires_qe_access
    def test_execute_one_circuit_real_online(self, QE_TOKEN, QE_URL):
        """Test execute_one_circuit_real_online.

        If all correct should return a result object
        """
        q_program = QuantumProgram()
        qr = q_program.create_quantum_register("qr", 1)
        cr = q_program.create_classical_register("cr", 1)
        qc = q_program.create_circuit("circuitName", [qr], [cr])
        qc.h(qr)
        qc.measure(qr[0], cr[0])
        q_program.set_api(QE_TOKEN, QE_URL)
        backend = 'ibmq_qasm_simulator'
        shots = 1
        status = q_program.get_backend_status(backend)
        if not status.get('available', False):
            pass
        else:
            result = q_program.execute(['circuitName'], backend=backend,
                                       shots=shots, max_credits=3)
            self.assertIsInstance(result, Result)

    @unittest.skipIf(version_info.minor == 5, "Due to gate ordering issues with Python 3.5 \
                                             we have to disable this test until fixed")
    def test_local_qasm_simulator_two_registers(self):
        """Test local_qasm_simulator_two_registers.

        If all correct should the data.
        """
        q_program = QuantumProgram()
        q1 = q_program.create_quantum_register("q1", 2)
        c1 = q_program.create_classical_register("c1", 2)
        q2 = q_program.create_quantum_register("q2", 2)
        c2 = q_program.create_classical_register("c2", 2)
        qc1 = q_program.create_circuit("qc1", [q1, q2], [c1, c2])
        qc2 = q_program.create_circuit("qc2", [q1, q2], [c1, c2])

        qc1.x(q1[0])
        qc2.x(q2[1])
        qc1.measure(q1[0], c1[0])
        qc1.measure(q1[1], c1[1])
        qc1.measure(q2[0], c2[0])
        qc1.measure(q2[1], c2[1])
        qc2.measure(q1[0], c1[0])
        qc2.measure(q1[1], c1[1])
        qc2.measure(q2[0], c2[0])
        qc2.measure(q2[1], c2[1])
        circuits = ['qc1', 'qc2']
        shots = 1024
        backend = 'local_qasm_simulator'
        result = q_program.execute(circuits, backend=backend, shots=shots,
                                   seed=8458)
        result1 = result.get_counts('qc1')
        result2 = result.get_counts('qc2')
        self.assertEqual(result1, {'00 01': 1024})
        self.assertEqual(result2, {'10 00': 1024})

    @requires_qe_access
    def test_online_qasm_simulator_two_registers(self, QE_TOKEN, QE_URL):
        """Test online_qasm_simulator_two_registers.

        If all correct should the data.
        """
        q_program = QuantumProgram()
        q1 = q_program.create_quantum_register("q1", 2)
        c1 = q_program.create_classical_register("c1", 2)
        q2 = q_program.create_quantum_register("q2", 2)
        c2 = q_program.create_classical_register("c2", 2)
        qc1 = q_program.create_circuit("qc1", [q1, q2], [c1, c2])
        qc2 = q_program.create_circuit("qc2", [q1, q2], [c1, c2])

        qc1.x(q1[0])
        qc2.x(q2[1])
        qc1.measure(q1[0], c1[0])
        qc1.measure(q1[1], c1[1])
        qc1.measure(q2[0], c2[0])
        qc1.measure(q2[1], c2[1])
        qc2.measure(q1[0], c1[0])
        qc2.measure(q1[1], c1[1])
        qc2.measure(q2[0], c2[0])
        qc2.measure(q2[1], c2[1])
        circuits = ['qc1', 'qc2']
        shots = 1024
        q_program.set_api(QE_TOKEN, QE_URL)
        backend = 'ibmq_qasm_simulator'
        result = q_program.execute(circuits, backend=backend, shots=shots,
                                   seed=8458)
        result1 = result.get_counts('qc1')
        result2 = result.get_counts('qc2')
        self.assertEqual(result1, {'00 01': 1024})
        self.assertEqual(result2, {'10 00': 1024})

    ###############################################################
    # More test cases for interesting examples
    ###############################################################

    def test_combine_circuit_common(self):
        """Test combining two circuits with same registers.

        If all correct should return the data
        """
        q_program = QuantumProgram()
        qr = q_program.create_quantum_register("qr", 2)
        cr = q_program.create_classical_register("cr", 2)
        qc1 = q_program.create_circuit("qc1", [qr], [cr])
        qc2 = q_program.create_circuit("qc2", [qr], [cr])
        qc1.h(qr[0])
        qc1.measure(qr[0], cr[0])
        qc2.measure(qr[1], cr[1])
        new_circuit = qc1 + qc2
        name = 'test_circuit'
        q_program.add_circuit(name, new_circuit)
        backend = 'local_qasm_simulator'
        shots = 1024
        result = q_program.execute(name, backend=backend, shots=shots,
                                   seed=78)
        counts = result.get_counts(name)
        target = {'00': shots / 2, '01': shots / 2}
        threshold = 0.04 * shots
        self.assertDictAlmostEqual(counts, target, threshold)

    def test_combine_circuit_different(self):
        """Test combining two circuits with different registers.

        If all correct should return the data
        """
        qr = QuantumRegister(2, "qr")
        cr = ClassicalRegister(2, "cr")
        qc1 = QuantumCircuit(qr)
        qc1.x(qr)
        qc2 = QuantumCircuit(qr, cr)
        qc2.measure(qr, cr)

        qp = QuantumProgram()
        name = 'test'
        qp.add_circuit(name, qc1 + qc2)
        backend = 'local_qasm_simulator'
        shots = 1024
        result = qp.execute(name, backend=backend, shots=shots, seed=78)
        counts = result.get_counts(name)
        target = {'11': shots}
        self.assertEqual(counts, target)

    def test_combine_circuit_fail(self):
        """Test combining two circuits fails if registers incompatible.

        If two circuits have samed name register of different size or type
        it should raise a QISKitError.
        """
        q1 = QuantumRegister(1, "q")
        q2 = QuantumRegister(2, "q")
        c1 = QuantumRegister(1, "q")
        qc1 = QuantumCircuit(q1)
        qc2 = QuantumCircuit(q2)
        qc3 = QuantumCircuit(c1)

        self.assertRaises(QISKitError, qc1.__add__, qc2)
        self.assertRaises(QISKitError, qc1.__add__, qc3)

    def test_extend_circuit(self):
        """Test extending a circuit with same registers.

        If all correct should return the data
        """
        q_program = QuantumProgram()
        qr = q_program.create_quantum_register("qr", 2)
        cr = q_program.create_classical_register("cr", 2)
        qc1 = q_program.create_circuit("qc1", [qr], [cr])
        qc2 = q_program.create_circuit("qc2", [qr], [cr])
        qc1.h(qr[0])
        qc1.measure(qr[0], cr[0])
        qc2.measure(qr[1], cr[1])
        qc1 += qc2
        name = 'test_circuit'
        q_program.add_circuit(name, qc1)
        backend = 'local_qasm_simulator'
        shots = 1024
        result = q_program.execute(name, backend=backend, shots=shots,
                                   seed=78)
        counts = result.get_counts(name)
        target = {'00': shots / 2, '01': shots / 2}
        threshold = 0.04 * shots
        self.assertDictAlmostEqual(counts, target, threshold)

    def test_extend_circuit_different_registers(self):
        """Test extending a circuit with different registers.

        If all correct should return the data
        """
        qr = QuantumRegister(2, "qr")
        cr = ClassicalRegister(2, "cr")
        qc1 = QuantumCircuit(qr)
        qc1.x(qr)
        qc2 = QuantumCircuit(qr, cr)
        qc2.measure(qr, cr)
        qc1 += qc2
        qp = QuantumProgram()
        name = 'test_circuit'
        qp.add_circuit(name, qc1)
        backend = 'local_qasm_simulator'
        shots = 1024
        result = qp.execute(name, backend=backend, shots=shots, seed=78)
        counts = result.get_counts(name)
        target = {'11': shots}
        self.assertEqual(counts, target)

    def test_extend_circuit_fail(self):
        """Test extending a circuits fails if registers incompatible.

        If two circuits have samed name register of different size or type
        it should raise a QISKitError.
        """
        q1 = QuantumRegister(1, "q")
        q2 = QuantumRegister(2, "q")
        c1 = QuantumRegister(1, "q")
        qc1 = QuantumCircuit(q1)
        qc2 = QuantumCircuit(q2)
        qc3 = QuantumCircuit(c1)

        self.assertRaises(QISKitError, qc1.__iadd__, qc2)
        self.assertRaises(QISKitError, qc1.__iadd__, qc3)

    def test_example_multiple_compile(self):
        """Test a toy example compiling multiple circuits.

        Pass if the results are correct.
        """
        coupling_map = [[0, 1], [0, 2],
                        [1, 2],
                        [3, 2], [3, 4],
                        [4, 2]]
        QPS_SPECS = {
            "circuits": [
                {
                    "name": "ghz",
                    "quantum_registers": [{
                        "name": "q",
                        "size": 5
                    }],
                    "classical_registers": [{
                        "name": "c",
                        "size": 5}]
                },
                {
                    "name": "bell",
                    "quantum_registers": [{
                        "name": "q",
                        "size": 5
                    }],
                    "classical_registers": [{
                        "name": "c",
                        "size": 5}]
                }
            ]
        }
        qp = QuantumProgram(specs=QPS_SPECS)
        ghz = qp.get_circuit("ghz")
        bell = qp.get_circuit("bell")
        q = qp.get_quantum_register("q")
        c = qp.get_classical_register("c")
        # Create a GHZ state
        ghz.h(q[0])
        for i in range(4):
            ghz.cx(q[i], q[i+1])
        # Insert a barrier before measurement
        ghz.barrier()
        # Measure all of the qubits in the standard basis
        for i in range(5):
            ghz.measure(q[i], c[i])
        # Create a Bell state
        bell.h(q[0])
        bell.cx(q[0], q[1])
        bell.barrier()
        bell.measure(q[0], c[0])
        bell.measure(q[1], c[1])
        shots = 2048
        bellobj = qp.compile(["bell"], backend='local_qasm_simulator',
                             shots=shots, seed=10)
        ghzobj = qp.compile(["ghz"], backend='local_qasm_simulator',
                            shots=shots, coupling_map=coupling_map,
                            seed=10)
        bellresult = qp.run(bellobj)
        ghzresult = qp.run(ghzobj)
        self.log.info(bellresult.get_counts("bell"))
        self.log.info(ghzresult.get_counts("ghz"))

        threshold = 0.04 * shots
        counts_bell = bellresult.get_counts('bell')
        target_bell = {'00000': shots / 2, '00011': shots / 2}
        self.assertDictAlmostEqual(counts_bell, target_bell, threshold)

        counts_ghz = ghzresult.get_counts('ghz')
        target_ghz = {'00000': shots / 2, '11111': shots / 2}
        self.assertDictAlmostEqual(counts_ghz, target_ghz, threshold)

    def test_example_swap_bits(self):
        """Test a toy example swapping a set bit around.

        Uses the mapper. Pass if results are correct.
        """
        coupling_map = [[0, 1], [0, 8], [1, 2], [1, 9], [2, 3], [2, 10],
                        [3, 4], [3, 11], [4, 5], [4, 12], [5, 6], [5, 13],
                        [6, 7], [6, 14], [7, 15], [8, 9], [9, 10], [10, 11],
                        [11, 12], [12, 13], [13, 14], [14, 15]]

        def swap(qc, q0, q1):
            """Swap gate."""
            qc.cx(q0, q1)
            qc.cx(q1, q0)
            qc.cx(q0, q1)
        n = 3  # make this at least 3
        QPS_SPECS = {
            "circuits": [
                {
                    "name": "swapping",
                    "quantum_registers": [
                        {
                            "name": "q",
                            "size": n
                        },
                        {
                            "name": "r",
                            "size": n
                        }
                    ],
                    "classical_registers": [
                        {
                            "name": "ans",
                            "size": 2*n
                        },
                    ]
                }
            ]
        }
        qp = QuantumProgram(specs=QPS_SPECS)
        backend = 'local_qasm_simulator'
        qc = qp.get_circuit("swapping")
        q = qp.get_quantum_register("q")
        r = qp.get_quantum_register("r")
        ans = qp.get_classical_register("ans")
        # Set the first bit of q
        qc.x(q[0])
        # Swap the set bit
        swap(qc, q[0], q[n-1])
        swap(qc, q[n-1], r[n-1])
        swap(qc, r[n-1], q[1])
        swap(qc, q[1], r[1])
        # Insert a barrier before measurement
        qc.barrier()
        # Measure all of the qubits in the standard basis
        for j in range(n):
            qc.measure(q[j], ans[j])
            qc.measure(r[j], ans[j+n])
        # First version: no mapping
        result = qp.execute(["swapping"], backend=backend,
                            coupling_map=None, shots=1024,
                            seed=14)
        self.assertEqual(result.get_counts("swapping"),
                         {'010000': 1024})
        # Second version: map to coupling graph
        result = qp.execute(["swapping"], backend=backend,
                            coupling_map=coupling_map, shots=1024,
                            seed=14)
        self.assertEqual(result.get_counts("swapping"),
                         {'010000': 1024})

    def test_offline(self):
        import string
        import random
        qp = QuantumProgram()
        FAKE_TOKEN = 'this_token_is_not_going_to_be_sent_nowhere'
        FAKE_URL = 'http://{0}.com'.format(
            ''.join(random.choice(string.ascii_lowercase) for _ in range(63))
        )
        # SDK will throw ConnectionError on every call that implies a connection
        self.assertRaises(ConnectionError, qp.set_api, FAKE_TOKEN, FAKE_URL)

    def test_results_save_load(self):
        """Test saving and loading the results of a circuit.

        Test for the 'local_unitary_simulator' and 'local_qasm_simulator'
        """
        q_program = QuantumProgram()
        metadata = {'testval': 5}
        q = q_program.create_quantum_register("q", 2)
        c = q_program.create_classical_register("c", 2)
        qc1 = q_program.create_circuit("qc1", [q], [c])
        qc2 = q_program.create_circuit("qc2", [q], [c])
        qc1.h(q)
        qc2.cx(q[0], q[1])
        circuits = ['qc1', 'qc2']

        result1 = q_program.execute(circuits, backend='local_unitary_simulator')
        result2 = q_program.execute(circuits, backend='local_qasm_simulator')

        test_1_path = self._get_resource_path('test_save_load1.json')
        test_2_path = self._get_resource_path('test_save_load2.json')

        # delete these files if they exist
        if os.path.exists(test_1_path):
            os.remove(test_1_path)

        if os.path.exists(test_2_path):
            os.remove(test_2_path)

        file1 = file_io.save_result_to_file(result1, test_1_path, metadata=metadata)
        file2 = file_io.save_result_to_file(result2, test_2_path, metadata=metadata)

        _, metadata_loaded1 = file_io.load_result_from_file(file1)
        _, metadata_loaded2 = file_io.load_result_from_file(file1)

        self.assertAlmostEqual(metadata_loaded1['testval'], 5)
        self.assertAlmostEqual(metadata_loaded2['testval'], 5)

        # remove files to keep directory clean
        os.remove(file1)
        os.remove(file2)

    def test_qubitpol(self):
        """Test the results of the qubitpol function in Results. Do two 2Q circuits
        in the first do nothing and in the second do X on the first qubit.
        """
        q_program = QuantumProgram()
        q = q_program.create_quantum_register("q", 2)
        c = q_program.create_classical_register("c", 2)
        qc1 = q_program.create_circuit("qc1", [q], [c])
        qc2 = q_program.create_circuit("qc2", [q], [c])
        qc2.x(q[0])
        qc1.measure(q, c)
        qc2.measure(q, c)
        circuits = ['qc1', 'qc2']
        xvals_dict = {circuits[0]: 0, circuits[1]: 1}

        result = q_program.execute(circuits, backend='local_qasm_simulator')

        yvals, xvals = result.get_qubitpol_vs_xval(xvals_dict=xvals_dict)

        self.assertTrue(np.array_equal(yvals, [[-1, -1], [1, -1]]))
        self.assertTrue(np.array_equal(xvals, [0, 1]))

    def test_ccx(self):
        """Checks a Toffoli gate.

        Based on https://github.com/QISKit/qiskit-sdk-py/pull/172.
        """
        Q_program = QuantumProgram()
        q = Q_program.create_quantum_register('q', 3)
        c = Q_program.create_classical_register('c', 3)
        pqm = Q_program.create_circuit('pqm', [q], [c])

        # Toffoli gate.
        pqm.ccx(q[0], q[1], q[2])

        # Measurement.
        for k in range(3):
            pqm.measure(q[k], c[k])

        # Prepare run.
        circuits = ['pqm']
        backend = 'local_qasm_simulator'
        shots = 1024

        # Run.
        result = Q_program.execute(circuits, backend=backend, shots=shots,
                                   max_credits=3, timeout=240)

        self.assertEqual({'000': 1024}, result.get_counts('pqm'))

    def test_reconfig(self):
        """Test reconfiguring the qobj from 1024 shots to 2048 using
        reconfig instead of recompile
        """
        q_program = QuantumProgram(specs=self.QPS_SPECS)
        qr = q_program.get_quantum_register("q_name")
        cr = q_program.get_classical_register("c_name")
        qc2 = q_program.create_circuit("qc2", [qr], [cr])
        qc2.measure(qr[0], cr[0])
        qc2.measure(qr[1], cr[1])
        qc2.measure(qr[2], cr[2])
        shots = 1024
        backend = 'local_qasm_simulator'
        test_config = {'0': 0, '1': 1}
        qobj = q_program.compile(['qc2'], backend=backend, shots=shots, config=test_config)
        out = q_program.run(qobj)
        results = out.get_counts('qc2')

        # change the number of shots and re-run to test if the reconfig does not break
        # the ability to run the qobj
        qobj = q_program.reconfig(qobj, shots=2048)
        out2 = q_program.run(qobj)
        results2 = out2.get_counts('qc2')

        self.assertEqual(results, {'000': 1024})
        self.assertEqual(results2, {'000': 2048})

        # change backend
        qobj = q_program.reconfig(qobj, backend='local_unitary_simulator')
        self.assertEqual(qobj['config']['backend'], 'local_unitary_simulator')
        # change maxcredits
        qobj = q_program.reconfig(qobj, max_credits=11)
        self.assertEqual(qobj['config']['max_credits'], 11)
        # change seed
        qobj = q_program.reconfig(qobj, seed=11)
        self.assertEqual(qobj['circuits'][0]['seed'], 11)
        # change the config
        test_config_2 = {'0': 2}
        qobj = q_program.reconfig(qobj, config=test_config_2)
        self.assertEqual(qobj['circuits'][0]['config']['0'], 2)
        self.assertEqual(qobj['circuits'][0]['config']['1'], 1)

    def test_timeout(self):
        """Test run.

        If all correct should the data.
        """
        # TODO: instead of skipping, the test should be fixed in Windows
        # platforms. It currently fails during registering DummySimulator.
        if os.name == 'nt':
            raise unittest.SkipTest('Test not supported in Windows')

        # TODO: use the backend directly when the deprecation is completed.
        from ._dummybackend import DummyProvider
        import qiskit.wrapper
        qiskit.wrapper._wrapper._DEFAULT_PROVIDER.add_provider(DummyProvider())

        q_program = QuantumProgram(specs=self.QPS_SPECS)
        qr = q_program.get_quantum_register("q_name")
        cr = q_program.get_classical_register("c_name")
        qc2 = q_program.create_circuit("qc2", [qr], [cr])
        qc2.h(qr[0])
        qc2.cx(qr[0], qr[1])
        qc2.cx(qr[0], qr[2])
        qc2.measure(qr, cr)
        circuits = ['qc2']
        shots = 1024
        backend = 'local_dummy_simulator'
        qobj = q_program.compile(circuits, backend=backend, shots=shots,
                                 seed=88)
        from concurrent import futures
        self.assertRaises(futures.TimeoutError, q_program.run, qobj,
                          timeout=0.01)

    @requires_qe_access
    def test_hpc_parameter_is_correct(self, QE_TOKEN, QE_URL):
        """Test for checking HPC parameter in compile() method.
        It must be only used when the backend is ibmq_qasm_simulator_hpc.
        It will warn the user if the parameter is passed correctly but the
        backend is not ibmq_qasm_simulator_hpc.
        """
        q_program = QuantumProgram(specs=self.QPS_SPECS)
        qr = q_program.get_quantum_register("q_name")
        cr = q_program.get_classical_register("c_name")
        qc2 = q_program.create_circuit("qc2", [qr], [cr])
        qc2.h(qr[0])
        qc2.cx(qr[0], qr[1])
        qc2.cx(qr[0], qr[2])
        qc2.measure(qr, cr)
        circuits = ['qc2']
        shots = 1
        backend = 'ibmq_qasm_simulator_hpc'
        q_program.set_api(QE_TOKEN, QE_URL)
        qobj = q_program.compile(circuits, backend=backend, shots=shots,
                                 seed=88,
                                 hpc={'multi_shot_optimization': True,
                                      'omp_num_threads': 16})
        self.assertTrue(qobj)

    @requires_qe_access
    def test_hpc_parameter_is_incorrect(self, QE_TOKEN, QE_URL):
        """Test for checking HPC parameter in compile() method.
        It must be only used when the backend is ibmq_qasm_simulator_hpc.
        If the parameter format is incorrect, it will raise a QISKitError.
        """
        q_program = QuantumProgram(specs=self.QPS_SPECS)
        qr = q_program.get_quantum_register("q_name")
        cr = q_program.get_classical_register("c_name")
        qc2 = q_program.create_circuit("qc2", [qr], [cr])
        qc2.h(qr[0])
        qc2.cx(qr[0], qr[1])
        qc2.cx(qr[0], qr[2])
        qc2.measure(qr, cr)
        circuits = ['qc2']
        shots = 1
        backend = 'ibmq_qasm_simulator_hpc'
        q_program.set_api(QE_TOKEN, QE_URL)
        self.assertRaises(QISKitError, q_program.compile, circuits,
                          backend=backend, shots=shots, seed=88,
                          hpc={'invalid_key': None})


if __name__ == '__main__':
    unittest.main(verbosity=2)<|MERGE_RESOLUTION|>--- conflicted
+++ resolved
@@ -656,13 +656,8 @@
         qp = QuantumProgram(specs=self.QPS_SPECS)
         config_keys = {'name', 'simulator', 'local', 'description',
                        'coupling_map', 'basis_gates'}
-<<<<<<< HEAD
-        api = IBMQuantumExperience(QE_TOKEN, {'url': QE_URL})
-        backend_list = qiskit.backends.discover_remote_backends(api)
-=======
         qp.set_api(QE_TOKEN, QE_URL)
         backend_list = qp.available_backends()
->>>>>>> 25aeebed
         backend_list.remove('ibmqx_hpc_qasm_simulator')
         backend_list.remove('ibmqx_qasm_simulator')
         if backend_list:
@@ -686,15 +681,8 @@
         If all correct should return dictionary on length 4.
         """
         q_program = QuantumProgram(specs=self.QPS_SPECS)
-<<<<<<< HEAD
-        api = IBMQuantumExperience(QE_TOKEN, {'url': QE_URL})
-        backend_list = qiskit.backends.discover_remote_backends(api)
-        backend_list.remove('ibmqx_hpc_qasm_simulator')
-        backend_list.remove('ibmqx_qasm_simulator')
-=======
         q_program.set_api(QE_TOKEN, QE_URL)
         backend_list = q_program.online_devices()
->>>>>>> 25aeebed
         if backend_list:
             backend = backend_list[0]
         result = q_program.get_backend_calibration(backend)
@@ -708,15 +696,8 @@
         If all correct should return dictionary on length 4.
         """
         q_program = QuantumProgram(specs=self.QPS_SPECS)
-<<<<<<< HEAD
-        api = IBMQuantumExperience(QE_TOKEN, {'url': QE_URL})
-        backend_list = qiskit.backends.discover_remote_backends(api)
-        backend_list.remove('ibmqx_hpc_qasm_simulator')
-        backend_list.remove('ibmqx_qasm_simulator')
-=======
         q_program.set_api(QE_TOKEN, QE_URL)
         backend_list = q_program.online_devices()
->>>>>>> 25aeebed
         if backend_list:
             backend = backend_list[0]
         result = q_program.get_backend_parameters(backend)
