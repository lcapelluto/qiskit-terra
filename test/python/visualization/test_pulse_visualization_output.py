--- conflicted
+++ resolved
@@ -35,11 +35,8 @@
     pulse_matplotlib_reference = path_to_diagram_reference('pulse_matplotlib_ref.png')
     instr_matplotlib_reference = path_to_diagram_reference('instruction_matplotlib_ref.png')
     schedule_matplotlib_reference = path_to_diagram_reference('schedule_matplotlib_ref.png')
-<<<<<<< HEAD
     parametric_matplotlib_reference = path_to_diagram_reference('parametric_matplotlib_ref.png')
-=======
     schedule_show_framechange_ref = path_to_diagram_reference('schedule_show_framechange_ref.png')
->>>>>>> 26283346
 
     def setUp(self):
         self.schedule = Schedule()
